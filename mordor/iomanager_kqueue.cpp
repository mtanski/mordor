// Copyright (c) 2009 - Mozy, Inc.

#include "pch.h"

#ifdef BSD

#include "iomanager_kqueue.h"

#include <boost/exception_ptr.hpp>

#include "assert.h"
#include "fiber.h"

namespace Mordor {

static Logger::ptr g_log = Log::lookup("mordor:iomanager");

IOManager::IOManager(size_t threads, bool useCaller, bool autoStart)
    : Scheduler(threads, useCaller)
{
    m_kqfd = kqueue();
    MORDOR_LOG_LEVEL(g_log, m_kqfd <= 0 ? Log::ERROR : Log::TRACE) << this
        << " kqueue(): " << m_kqfd;
    if (m_kqfd <= 0) {
        MORDOR_THROW_EXCEPTION_FROM_LAST_ERROR_API("kqueue");
    }
    int rc = pipe(m_tickleFds);
    MORDOR_LOG_LEVEL(g_log, rc ? Log::ERROR : Log::VERBOSE) << this << " pipe(): "
        << rc << " (" << lastError() << ")";
    if (rc) {
        close(m_kqfd);
        MORDOR_THROW_EXCEPTION_FROM_LAST_ERROR_API("pipe");
    }
    MORDOR_ASSERT(m_tickleFds[0] > 0);
    MORDOR_ASSERT(m_tickleFds[1] > 0);
    struct kevent event;
    EV_SET(&event, m_tickleFds[0], EVFILT_READ, EV_ADD, 0, 0, NULL);
    rc = kevent(m_kqfd, &event, 1, NULL, 0, NULL);
    MORDOR_LOG_LEVEL(g_log, rc ? Log::ERROR : Log::VERBOSE) << this << " kevent("
        << m_kqfd << ", (" << m_tickleFds[0] << ", EVFILT_READ, EV_ADD)): " << rc
        << " (" << lastError() << ")";
    if (rc) {
        close(m_tickleFds[0]);
        close(m_tickleFds[1]);
        close(m_kqfd);
        MORDOR_THROW_EXCEPTION_FROM_LAST_ERROR_API("kevent");
    }
    if (autoStart) {
        try {
            start();
        } catch (...) {
            close(m_tickleFds[0]);
            close(m_tickleFds[1]);
            close(m_kqfd);
            throw;
        }
    }
}

IOManager::~IOManager()
{
    stop();
    close(m_kqfd);
    MORDOR_LOG_TRACE(g_log) << this << " close(" << m_kqfd << ")";
    close(m_tickleFds[0]);
    MORDOR_LOG_VERBOSE(g_log) << this << " close(" << m_tickleFds[0] << ")";
    close(m_tickleFds[1]);
}

bool
IOManager::stopping()
{
    unsigned long long timeout;
    return stopping(timeout);
}

void
IOManager::registerEvent(int fd, Event events,
                               std::function<void ()> dg)
{
    MORDOR_ASSERT(fd > 0);
    MORDOR_ASSERT(Scheduler::getThis());
    MORDOR_ASSERT(Fiber::getThis());

    Event eventsKey = events;
    if (eventsKey == CLOSE)
        eventsKey = READ;
    boost::mutex::scoped_lock lock(m_mutex);
    AsyncEvent &e = m_pendingEvents[std::pair<int, Event>(fd, eventsKey)];
    memset(&e.event, 0, sizeof(struct kevent));
    e.event.ident = fd;
    e.event.flags = EV_ADD;
    switch (events) {
        case READ:
            e.event.filter = EVFILT_READ;
            break;
        case WRITE:
            e.event.filter = EVFILT_WRITE;
            break;
        case CLOSE:
            e.event.filter = EVFILT_READ;
            break;
        default:
            MORDOR_NOTREACHED();
    }
    if (events == READ || events == WRITE) {
        MORDOR_ASSERT(!e.m_dg && !e.m_fiber);
        e.m_dg = dg;
        if (!dg)
           e.m_fiber = Fiber::getThis();
        e.m_scheduler = Scheduler::getThis();
    } else {
        MORDOR_ASSERT(!e.m_dgClose && !e.m_fiberClose);
        e.m_dgClose = dg;
        if (!dg)
            e.m_fiberClose = Fiber::getThis();
        e.m_schedulerClose = Scheduler::getThis();
    }
    int rc = kevent(m_kqfd, &e.event, 1, NULL, 0, NULL);
    MORDOR_LOG_LEVEL(g_log, rc ? Log::ERROR : Log::VERBOSE) << this << " kevent("
        << m_kqfd << ", (" << fd << ", " << events << ", EV_ADD)): " << rc
        << " (" << lastError() << ")";
    if (rc)
        MORDOR_THROW_EXCEPTION_FROM_LAST_ERROR_API("kevent");
}

void
IOManager::cancelEvent(int fd, Event events)
{
    Event eventsKey = events;
    if (eventsKey == CLOSE)
        eventsKey = READ;
    boost::mutex::scoped_lock lock(m_mutex);
    std::map<std::pair<int, Event>, AsyncEvent>::iterator it =
        m_pendingEvents.find(std::pair<int, Event>(fd, eventsKey));
    if (it == m_pendingEvents.end())
        return;
    AsyncEvent &e = it->second;
    MORDOR_ASSERT(e.event.ident == (unsigned)fd);
    Scheduler *scheduler;
    Fiber::ptr fiber;
    std::function<void ()> dg;
    if (events == READ) {
        scheduler = e.m_scheduler;
        fiber.swap(e.m_fiber);
        dg.swap(e.m_dg);
        if (e.m_fiberClose || e.m_dgClose) {
            if (dg || fiber) {
                if (dg)
                    scheduler->schedule(dg);
                else
                    scheduler->schedule(fiber);
            }
            return;
        }
    } else if (events == CLOSE) {
        scheduler = e.m_schedulerClose;
        fiber.swap(e.m_fiberClose);
        dg.swap(e.m_dgClose);
        if (e.m_fiber || e.m_dg) {
            if (dg || fiber) {
                if (dg)
                    scheduler->schedule(dg);
                else
                    scheduler->schedule(fiber);
            }
            return;
        }
    } else if (events == WRITE) {
        scheduler = e.m_scheduler;
        fiber.swap(e.m_fiber);
        dg.swap(e.m_dg);
    } else {
        MORDOR_NOTREACHED();
    }
    e.event.flags = EV_DELETE;
    int rc = kevent(m_kqfd, &e.event, 1, NULL, 0, NULL);
    MORDOR_LOG_LEVEL(g_log, rc ? Log::ERROR : Log::VERBOSE) << this << " kevent("
        << m_kqfd << ", (" << fd << ", " << eventsKey << ", EV_DELETE)): " << rc
        << " (" << lastError() << ")";
    if (rc)
        MORDOR_THROW_EXCEPTION_FROM_LAST_ERROR_API("kevent");
    if (dg)
        scheduler->schedule(&dg);
    else
        scheduler->schedule(&fiber);
    m_pendingEvents.erase(it);
}

void
IOManager::unregisterEvent(int fd, Event events)
{
    Event eventsKey = events;
    if (eventsKey == CLOSE)
        eventsKey = READ;
    boost::mutex::scoped_lock lock(m_mutex);
    std::map<std::pair<int, Event>, AsyncEvent>::iterator it =
        m_pendingEvents.find(std::pair<int, Event>(fd, eventsKey));
    if (it == m_pendingEvents.end())
        return;
    AsyncEvent &e = it->second;
    MORDOR_ASSERT(e.event.ident == (unsigned)fd);
    if (events == READ) {
        e.m_fiber.reset();
        e.m_dg = NULL;
        if (e.m_fiberClose || e.m_dgClose) {
            return;
        }
    } else if (events == CLOSE) {
        e.m_fiberClose.reset();
        e.m_dgClose = NULL;
        if (e.m_fiber || e.m_dg) {
            return;
        }
    }

    e.event.flags = EV_DELETE;
    int rc = kevent(m_kqfd, &e.event, 1, NULL, 0, NULL);
    MORDOR_LOG_LEVEL(g_log, rc ? Log::ERROR : Log::VERBOSE) << this << " kevent("
        << m_kqfd << ", (" << fd << ", " << eventsKey << ", EV_DELETE)): " << rc
        << " (" << lastError() << ")";
    if (rc)
        MORDOR_THROW_EXCEPTION_FROM_LAST_ERROR_API("kevent");
    m_pendingEvents.erase(it);
}

bool
IOManager::stopping(unsigned long long &nextTimeout)
{
    nextTimeout = nextTimer();
    if (nextTimeout == ~0ull && Scheduler::stopping()) {
        boost::mutex::scoped_lock lock(m_mutex);
        if (m_pendingEvents.empty())
            return true;
    }
    return false;
}

void
IOManager::idle()
{
    struct kevent events[64];
    while (true) {
        unsigned long long nextTimeout;
        if (stopping(nextTimeout))
            return;
        int rc;
        do {
            struct timespec *timeout = NULL, timeoutStorage;
            if (nextTimeout != ~0ull) {
                timeout = &timeoutStorage;
                timeout->tv_sec = nextTimeout / 1000000;
                timeout->tv_nsec = (nextTimeout % 1000000) * 1000;
            }
            rc = kevent(m_kqfd, NULL, 0, events, 64, timeout);
            if (rc < 0 && errno == EINTR)
                nextTimeout = nextTimer();
            else
                break;
        } while (true);
        MORDOR_LOG_LEVEL(g_log, rc < 0 ? Log::ERROR : Log::VERBOSE) << this
            << " kevent(" << m_kqfd << "): " << rc << " (" << lastError()
            << ")";
        if (rc < 0)
            MORDOR_THROW_EXCEPTION_FROM_LAST_ERROR_API("kevent");
<<<<<<< HEAD
        std::vector<std::function<void ()> > expired = processTimers();
        schedule(expired.begin(), expired.end());
        expired.clear();
=======
        std::vector<boost::function<void ()> > expired = processTimers();
        if (!expired.empty()) {
            schedule(expired.begin(), expired.end());
            expired.clear();
        }
>>>>>>> 9918a73b

        boost::exception_ptr exception;
        for(int i = 0; i < rc; ++i) {
            struct kevent &event = events[i];
            if ((int)event.ident == m_tickleFds[0]) {
                unsigned char dummy;
                MORDOR_VERIFY(read(m_tickleFds[0], &dummy, 1) == 1);
                MORDOR_LOG_VERBOSE(g_log) << this << " received tickle (" << event.data
                    << " remaining)";
                continue;
            }

            boost::mutex::scoped_lock lock(m_mutex);
            Event key;
            switch (event.filter) {
                case EVFILT_READ:
                    key = READ;
                    break;
                case EVFILT_WRITE:
                    key = WRITE;
                    break;
                default:
                    MORDOR_NOTREACHED();
            }
            std::map<std::pair<int, Event>, AsyncEvent>::iterator it =
                m_pendingEvents.find(std::pair<int, Event>((int)event.ident, key));
            if (it == m_pendingEvents.end())
                continue;
            AsyncEvent &e = it->second;

            bool remove = false;
            bool eof = !!(event.flags & EV_EOF);
            if ( (event.flags & EV_EOF) || (!e.m_dgClose && !e.m_fiberClose) ) {
                remove = true;
                event.flags = EV_DELETE;
                int rc2 = kevent(m_kqfd, &event, 1, NULL, 0, NULL);
                MORDOR_LOG_LEVEL(g_log, rc2 ? Log::ERROR : Log::VERBOSE)
                    << this << " kevent(" << m_kqfd << ", (" << event.ident
                    << ", " << event.filter << ", EV_DELETE)): " << rc2 << " ("
                    << lastError() << ")";
                if (rc2) {
                    try {
                        MORDOR_THROW_EXCEPTION_FROM_LAST_ERROR_API("kevent");
                    } catch (boost::exception &) {
                        exception = boost::current_exception();
                        continue;
                    }
                }
            }
            if (e.m_dg) {
                e.m_scheduler->schedule(&e.m_dg);
            } else if (e.m_fiber) {
                e.m_scheduler->schedule(&e.m_fiber);
            }
            if (eof && e.event.filter == EVFILT_READ) {
                if (e.m_dgClose) {
                    e.m_schedulerClose->schedule(&e.m_dgClose);
                } else if (e.m_fiberClose) {
                    e.m_schedulerClose->schedule(&e.m_fiberClose);
                }
            }
            if (remove)
                m_pendingEvents.erase(it);
        }
        if (exception)
            boost::rethrow_exception(exception);
        try {
            Fiber::yield();
        } catch (OperationAbortedException &) {
            return;
        }
    }
}

void
IOManager::tickle()
{
    int rc = write(m_tickleFds[1], "T", 1);
    MORDOR_LOG_VERBOSE(g_log) << this << " write(" << m_tickleFds[1] << ", 1): "
        << rc << " (" << lastError() << ")";
    MORDOR_VERIFY(rc == 1);
}

}

#endif<|MERGE_RESOLUTION|>--- conflicted
+++ resolved
@@ -263,17 +263,11 @@
             << ")";
         if (rc < 0)
             MORDOR_THROW_EXCEPTION_FROM_LAST_ERROR_API("kevent");
-<<<<<<< HEAD
         std::vector<std::function<void ()> > expired = processTimers();
-        schedule(expired.begin(), expired.end());
-        expired.clear();
-=======
-        std::vector<boost::function<void ()> > expired = processTimers();
         if (!expired.empty()) {
             schedule(expired.begin(), expired.end());
             expired.clear();
         }
->>>>>>> 9918a73b
 
         boost::exception_ptr exception;
         for(int i = 0; i < rc; ++i) {
