#ifndef __MORDOR_IOMANAGER_IOCP_H__
#define __MORDOR_IOMANAGER_IOCP_H__

#include <map>

#include <boost/thread/mutex.hpp>

#include "scheduler.h"
#include "timer.h"
#include "version.h"

#ifndef WINDOWS
#error IOManagerIOCP is Windows only
#endif

namespace Mordor {

class Fiber;

struct AsyncEvent
{
    AsyncEvent();

    OVERLAPPED overlapped;

    Scheduler  *m_scheduler;
    tid_t m_thread;
    std::shared_ptr<Fiber> m_fiber;
};

class IOManager : public Scheduler, public TimerManager
{
    friend class WaitBlock;
private:
    class WaitBlock : public std::enable_shared_from_this<WaitBlock>
    {
    public:
        typedef std::shared_ptr<WaitBlock> ptr;
    public:
        WaitBlock(IOManager &outer);
        ~WaitBlock();

        bool registerEvent(HANDLE handle, std::function<void ()> dg,
            bool recurring);
        size_t unregisterEvent(HANDLE handle);

    private:
        void run();
        void removeEntry(int index);

    private:
        boost::mutex m_mutex;
        IOManager &m_outer;
        HANDLE m_reconfigured;
        HANDLE m_handles[MAXIMUM_WAIT_OBJECTS];
        Scheduler *m_schedulers[MAXIMUM_WAIT_OBJECTS];
        std::shared_ptr<Fiber> m_fibers[MAXIMUM_WAIT_OBJECTS];
        std::function<void ()> m_dgs[MAXIMUM_WAIT_OBJECTS];
        bool m_recurring[MAXIMUM_WAIT_OBJECTS];
        int m_inUseCount;
    };

public:
    IOManager(size_t threads = 1, bool useCaller = true, bool autoStart = true);
    ~IOManager();

    bool stopping();

    // Associate the handle with the IOManagers completion port
    // This must be called one per handle before making Windows
    // system calls that use asynchronous IO
    void registerFile(HANDLE handle);

    // Callers who have registered a handle with registerFile() must
    // call this method to prepare the IOManager before performing a
    // Windows system call on that handle that expects a OVERLAPPED structure
    // (e.g. ConnectEx, WSASend, ReadDirectoryChanges etc)
    // The IOManager will add context information to the AsyncEvent structure.
    // The caller must then pass the AsyncEvent::overlapped member 
    // as the lpOverlapped argument for the async IO call.
    // After making the async call the caller will normally call yieldTo() to stop
    // execution.  The IOManager will resume the caller fiber when the IO call completes.
    // At that point the caller can use the AsyncEvent::overlapped member to learn
    // the result of the IO call.
    void registerEvent(AsyncEvent *e);

    // If a caller has called registerEvent to prepare for an Async IO call
    // but then the Async IO call fails this must be called so that the IOManager
    // does not wait for the Async IO call to complete.
    // This does not work to cancel a successfully launched Async IO call.
    void unregisterEvent(AsyncEvent *e);
<<<<<<< HEAD
    void registerEvent(HANDLE handle, std::function<void ()> dg,
=======

    // Register a handle to an Windows Event.
    // The callback "dg" will be scheduled once the event
    // is signalled.
    void registerEvent(HANDLE handle, boost::function<void ()> dg,
>>>>>>> 9918a73b
        bool recurring = false);

    // Register a handle to an Windows Event.
    // Use this method when a fiber wants to sleep until an event is signalled.
    // The caller will typically yield its fiber immediately after
    // calling this method and the fiber will be rescheduled as
    // soon as the event is signalled.
    // (see CreateEventW, WaitForMultipleObjects, WSAEventSelect)
    // Note: See FiberEvent for a cross platform event primitive.
    void registerEvent(HANDLE handle, bool recurring = false)
    { registerEvent(handle, NULL, recurring); }

    // Cancel the registration of event handle that was previously
    // registered with the IOManager
    size_t unregisterEvent(HANDLE handle);

    // Cancel an Async IO call that has already been successfully launched.
    // If successfully the fiber that is waiting for the result
    // will be resumed and the AsyncEvent::overlapped will have the
    // ERROR_OPERATION_ABORTED result.  
    void cancelEvent(HANDLE hFile, AsyncEvent *e);

    // #111932
    // HACK (hopefully temporary).
    // This method allows the caller to specify the number of errors to ignore when
    // calling PostQueuedCompletionStatus in the tickle() method. The default value is 0.
    // The Sync product has experienced some "Insufficient system resources" errors
    // returned by PostQueuedCompletionStatus, possibly indicating the the IOCP queue is full.
    // Be careful when using this method as it is possible for the corresponding
    // GetQueuedCompletionStatusEx call in idle() to wait infinitely, which could cause deadlock if
    // the PostQueuedCompletionStatus failure is ignored. (Sync makes use of many Timers which 
    // should ensure that GetQueuedCompletionStatusEx will not ever wait infinitely.)
    // Parameters
    //   count: The number of errors to allow
    //   seconds: The time span within which the number of errors must exceed the maximum specified in count.
    static void setIOCPErrorTolerance(size_t count, size_t seconds);

protected:
    bool stopping(unsigned long long &nextTimeout);
    void idle();
    void tickle();

    // Call when a new timer is added that will be the next timer 
    // to expire.  We have to tickle() the IOManager so that it can 
    // adjust the timeout value in its blocking call to GetQueuedCompletionStatusEx
    // so that it doesn't miss the timer
    void onTimerInsertedAtFront() { tickle(); }

private:
    HANDLE m_hCompletionPort;
#ifndef NDEBUG
    std::map<OVERLAPPED *, AsyncEvent*> m_pendingEvents;
#endif
    size_t m_pendingEventCount;
    boost::mutex m_mutex;
    std::list<WaitBlock::ptr> m_waitBlocks;

    // These variables are part of the hack for #111932.
    // See the comment for setIOCPErrorTolerance().
    static boost::mutex m_errorMutex;
    static size_t m_iocpAllowedErrorCount;
    static size_t m_iocpErrorCountWindowInSeconds;
    static size_t m_errorCount;
    static unsigned long long m_firstErrorTime;
};

}

#endif<|MERGE_RESOLUTION|>--- conflicted
+++ resolved
@@ -89,15 +89,10 @@
     // does not wait for the Async IO call to complete.
     // This does not work to cancel a successfully launched Async IO call.
     void unregisterEvent(AsyncEvent *e);
-<<<<<<< HEAD
-    void registerEvent(HANDLE handle, std::function<void ()> dg,
-=======
-
     // Register a handle to an Windows Event.
     // The callback "dg" will be scheduled once the event
     // is signalled.
-    void registerEvent(HANDLE handle, boost::function<void ()> dg,
->>>>>>> 9918a73b
+    void registerEvent(HANDLE handle, std::function<void ()> dg,
         bool recurring = false);
 
     // Register a handle to an Windows Event.
@@ -154,13 +149,13 @@
     size_t m_pendingEventCount;
     boost::mutex m_mutex;
     std::list<WaitBlock::ptr> m_waitBlocks;
-
+
     // These variables are part of the hack for #111932.
-    // See the comment for setIOCPErrorTolerance().
+    // See the comment for setIOCPErrorTolerance().
     static boost::mutex m_errorMutex;
-    static size_t m_iocpAllowedErrorCount;
-    static size_t m_iocpErrorCountWindowInSeconds;
-    static size_t m_errorCount;
+    static size_t m_iocpAllowedErrorCount;
+    static size_t m_iocpErrorCountWindowInSeconds;
+    static size_t m_errorCount;
     static unsigned long long m_firstErrorTime;
 };
 
