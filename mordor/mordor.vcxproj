--- conflicted
+++ resolved
@@ -1,315 +1,312 @@
-﻿<?xml version="1.0" encoding="utf-8"?>
-<Project DefaultTargets="Build" ToolsVersion="4.0" xmlns="http://schemas.microsoft.com/developer/msbuild/2003">
-  <ItemGroup Label="ProjectConfigurations">
-    <ProjectConfiguration Include="Debug|Win32">
-      <Configuration>Debug</Configuration>
-      <Platform>Win32</Platform>
-    </ProjectConfiguration>
-    <ProjectConfiguration Include="Debug|x64">
-      <Configuration>Debug</Configuration>
-      <Platform>x64</Platform>
-    </ProjectConfiguration>
-    <ProjectConfiguration Include="Release|Win32">
-      <Configuration>Release</Configuration>
-      <Platform>Win32</Platform>
-    </ProjectConfiguration>
-    <ProjectConfiguration Include="Release|x64">
-      <Configuration>Release</Configuration>
-      <Platform>x64</Platform>
-    </ProjectConfiguration>
-  </ItemGroup>
-  <PropertyGroup Label="Globals">
-    <ProjectGuid>{FEAC089A-CC93-49C3-8F22-A9AB96F6273A}</ProjectGuid>
-    <RootNamespace>mordor</RootNamespace>
-  </PropertyGroup>
-  <Import Project="$(VCTargetsPath)\Microsoft.Cpp.Default.props" />
-  <PropertyGroup Condition="'$(Configuration)|$(Platform)'=='Release|Win32'" Label="Configuration">
-    <ConfigurationType>StaticLibrary</ConfigurationType>
-    <WholeProgramOptimization>true</WholeProgramOptimization>
-    <PlatformToolset>v110</PlatformToolset>
-  </PropertyGroup>
-  <PropertyGroup Condition="'$(Configuration)|$(Platform)'=='Debug|Win32'" Label="Configuration">
-    <ConfigurationType>StaticLibrary</ConfigurationType>
-    <PlatformToolset>v110</PlatformToolset>
-  </PropertyGroup>
-  <PropertyGroup Condition="'$(Configuration)|$(Platform)'=='Release|x64'" Label="Configuration">
-    <ConfigurationType>StaticLibrary</ConfigurationType>
-    <WholeProgramOptimization>true</WholeProgramOptimization>
-    <PlatformToolset>v110</PlatformToolset>
-  </PropertyGroup>
-  <PropertyGroup Condition="'$(Configuration)|$(Platform)'=='Debug|x64'" Label="Configuration">
-    <ConfigurationType>StaticLibrary</ConfigurationType>
-    <PlatformToolset>v110</PlatformToolset>
-  </PropertyGroup>
-  <Import Project="$(VCTargetsPath)\Microsoft.Cpp.props" />
-  <ImportGroup Label="ExtensionSettings">
-    <Import Project="ragel.props" />
-  </ImportGroup>
-  <ImportGroup Condition="'$(Configuration)|$(Platform)'=='Release|Win32'" Label="PropertySheets">
-    <Import Project="$(UserRootDir)\Microsoft.Cpp.$(Platform).user.props" Condition="exists('$(UserRootDir)\Microsoft.Cpp.$(Platform).user.props')" Label="LocalAppDataPlatform" />
-  </ImportGroup>
-  <ImportGroup Condition="'$(Configuration)|$(Platform)'=='Debug|Win32'" Label="PropertySheets">
-    <Import Project="$(UserRootDir)\Microsoft.Cpp.$(Platform).user.props" Condition="exists('$(UserRootDir)\Microsoft.Cpp.$(Platform).user.props')" Label="LocalAppDataPlatform" />
-  </ImportGroup>
-  <ImportGroup Condition="'$(Configuration)|$(Platform)'=='Release|x64'" Label="PropertySheets">
-    <Import Project="$(UserRootDir)\Microsoft.Cpp.$(Platform).user.props" Condition="exists('$(UserRootDir)\Microsoft.Cpp.$(Platform).user.props')" Label="LocalAppDataPlatform" />
-  </ImportGroup>
-  <ImportGroup Condition="'$(Configuration)|$(Platform)'=='Debug|x64'" Label="PropertySheets">
-    <Import Project="$(UserRootDir)\Microsoft.Cpp.$(Platform).user.props" Condition="exists('$(UserRootDir)\Microsoft.Cpp.$(Platform).user.props')" Label="LocalAppDataPlatform" />
-  </ImportGroup>
-  <PropertyGroup Label="UserMacros" />
-  <PropertyGroup>
-    <_ProjectFileVersion>10.0.30319.1</_ProjectFileVersion>
-    <OutDir>$(SolutionDir)$(Platform)\$(Configuration)\</OutDir>
-    <IntDir>$(Platform)\$(Configuration)\</IntDir>
-  </PropertyGroup>
-  <ItemDefinitionGroup>
-    <ClCompile>
-      <AdditionalIncludeDirectories>$(MORDOR_INCLUDE);..;%(AdditionalIncludeDirectories)</AdditionalIncludeDirectories>
-      <DebugInformationFormat>ProgramDatabase</DebugInformationFormat>
-      <PrecompiledHeader>Use</PrecompiledHeader>
-      <PrecompiledHeaderFile>mordor/pch.h</PrecompiledHeaderFile>
-      <WarningLevel>Level3</WarningLevel>
-      <TreatWarningAsError>true</TreatWarningAsError>
-      <DisableSpecificWarnings>4345</DisableSpecificWarnings>
-    </ClCompile>
-  </ItemDefinitionGroup>
-  <ItemDefinitionGroup Condition="'$(Configuration)'=='Debug'">
-    <ClCompile>
-      <Optimization>Disabled</Optimization>
-      <MinimalRebuild>false</MinimalRebuild>
-      <BasicRuntimeChecks>EnableFastChecks</BasicRuntimeChecks>
-      <RuntimeLibrary>MultiThreadedDebugDLL</RuntimeLibrary>
-      <DebugInformationFormat Condition="'$(Platform)'=='Win32'">EditAndContinue</DebugInformationFormat>
-      <ForcedIncludeFiles Condition="'$(Configuration)|$(Platform)'=='Debug|Win32'">mordor/pch.h</ForcedIncludeFiles>
-      <ForcedIncludeFiles Condition="'$(Configuration)|$(Platform)'=='Debug|x64'">mordor/pch.h</ForcedIncludeFiles>
-      <MultiProcessorCompilation Condition="'$(Configuration)|$(Platform)'=='Debug|Win32'">true</MultiProcessorCompilation>
-      <MultiProcessorCompilation Condition="'$(Configuration)|$(Platform)'=='Debug|x64'">true</MultiProcessorCompilation>
-      <AdditionalOptions Condition="'$(Configuration)|$(Platform)'=='Debug|Win32'">-Zm200 %(AdditionalOptions)</AdditionalOptions>
-      <AdditionalOptions Condition="'$(Configuration)|$(Platform)'=='Debug|x64'">-Zm200 %(AdditionalOptions)</AdditionalOptions>
-    </ClCompile>
-  </ItemDefinitionGroup>
-  <ItemDefinitionGroup Condition="'$(Configuration)'=='Release'">
-    <ClCompile>
-      <Optimization>MaxSpeed</Optimization>
-      <IntrinsicFunctions>true</IntrinsicFunctions>
-      <RuntimeLibrary>MultiThreadedDLL</RuntimeLibrary>
-      <FunctionLevelLinking>true</FunctionLevelLinking>
-      <ForcedIncludeFiles Condition="'$(Configuration)|$(Platform)'=='Release|Win32'">mordor/pch.h</ForcedIncludeFiles>
-      <ForcedIncludeFiles Condition="'$(Configuration)|$(Platform)'=='Release|x64'">mordor/pch.h</ForcedIncludeFiles>
-      <MultiProcessorCompilation Condition="'$(Configuration)|$(Platform)'=='Release|Win32'">true</MultiProcessorCompilation>
-      <MultiProcessorCompilation Condition="'$(Configuration)|$(Platform)'=='Release|x64'">true</MultiProcessorCompilation>
-      <MinimalRebuild Condition="'$(Configuration)|$(Platform)'=='Release|Win32'">false</MinimalRebuild>
-      <MinimalRebuild Condition="'$(Configuration)|$(Platform)'=='Release|x64'">false</MinimalRebuild>
-      <AdditionalOptions Condition="'$(Configuration)|$(Platform)'=='Release|Win32'">-Zm200 %(AdditionalOptions)</AdditionalOptions>
-      <AdditionalOptions Condition="'$(Configuration)|$(Platform)'=='Release|x64'">-Zm200 %(AdditionalOptions)</AdditionalOptions>
-    </ClCompile>
-  </ItemDefinitionGroup>
-  <ItemGroup>
-    <ClCompile Include="assert.cpp" />
-    <ClCompile Include="fibersynchronization.cpp" />
-    <ClCompile Include="http\auth.cpp" />
-    <ClCompile Include="http\basic.cpp" />
-    <ClCompile Include="http\broker.cpp" />
-    <ClCompile Include="http\oauth2.cpp" />
-    <ClCompile Include="http\servlet.cpp" />
-    <ClCompile Include="http\servlets\config.cpp">
-      <ObjectFileName Condition="'$(Configuration)|$(Platform)'=='Debug|Win32'">$(IntDir)config_servlet.obj</ObjectFileName>
-      <ObjectFileName Condition="'$(Configuration)|$(Platform)'=='Release|Win32'">$(IntDir)config_servlet.obj</ObjectFileName>
-      <ObjectFileName Condition="'$(Configuration)|$(Platform)'=='Debug|x64'">$(IntDir)config_servlet.obj</ObjectFileName>
-      <ObjectFileName Condition="'$(Configuration)|$(Platform)'=='Release|x64'">$(IntDir)config_servlet.obj</ObjectFileName>
-    </ClCompile>
-    <ClCompile Include="main.cpp" />
-    <ClCompile Include="daemon.cpp" />
-    <ClCompile Include="openssl_lock.cpp" />
-    <ClCompile Include="parallel.cpp" />
-    <ClCompile Include="protobuf.cpp" />
-    <ClCompile Include="socks.cpp" />
-    <ClCompile Include="streams\buffer.cpp" />
-    <ClCompile Include="streams\buffered.cpp" />
-    <ClCompile Include="streams\cat.cpp" />
-    <ClCompile Include="streams\counter.cpp" />
-    <ClCompile Include="http\chunked.cpp" />
-    <ClCompile Include="http\client.cpp" />
-    <ClCompile Include="config.cpp" />
-    <ClCompile Include="http\connection.cpp" />
-    <ClCompile Include="date_time.cpp" />
-    <ClCompile Include="http\digest.cpp" />
-    <ClCompile Include="streams\crypto.cpp" />
-    <ClCompile Include="streams\efs.cpp" />
-    <ClCompile Include="eventloop.cpp" />
-    <ClCompile Include="exception.cpp" />
-    <ClCompile Include="fiber.cpp" />
-    <ClCompile Include="streams\file.cpp" />
-    <ClCompile Include="streams\filter.cpp" />
-    <ClCompile Include="streams\handle.cpp" />
-    <ClCompile Include="streams\hash.cpp" />
-    <ClCompile Include="streams\http.cpp">
-      <ObjectFileName>$(IntDir)http_stream.obj</ObjectFileName>
-    </ClCompile>
-    <ClCompile Include="http\http.cpp" />
-    <ClCompile Include="iomanager_iocp.cpp" />
-    <ClCompile Include="streams\limited.cpp" />
-    <ClCompile Include="log.cpp" />
-    <ClCompile Include="streams\memory.cpp" />
-    <ClCompile Include="http\multipart.cpp" />
-    <ClCompile Include="streams\namedpipe.cpp" />
-    <ClCompile Include="http\negotiate.cpp" />
-    <ClCompile Include="streams\null.cpp" />
-    <ClCompile Include="http\oauth.cpp" />
-    <ClCompile Include="pch.cpp">
-      <PrecompiledHeader>Create</PrecompiledHeader>
-    </ClCompile>
-    <ClCompile Include="streams\pipe.cpp" />
-    <ClCompile Include="http\proxy.cpp" />
-    <ClCompile Include="ragel.cpp" />
-    <ClCompile Include="streams\random.cpp" />
-    <ClCompile Include="runtime_linking.cpp" />
-    <ClCompile Include="scheduler.cpp" />
-    <ClCompile Include="semaphore.cpp" />
-    <ClCompile Include="http\server.cpp" />
-    <ClCompile Include="sleep.cpp" />
-    <ClCompile Include="streams\singleplex.cpp" />
-    <ClCompile Include="streams\socket.cpp">
-      <ObjectFileName>$(IntDir)socket_stream.obj</ObjectFileName>
-    </ClCompile>
-    <ClCompile Include="socket.cpp" />
-    <ClCompile Include="streams\lzma2.cpp" />
-    <ClCompile Include="streams\ssl.cpp" />
-    <ClCompile Include="statistics.cpp" />
-    <ClCompile Include="streams\std.cpp" />
-    <ClCompile Include="streams\stream.cpp" />
-    <ClCompile Include="string.cpp" />
-    <ClCompile Include="streams\temp.cpp" />
-    <ClCompile Include="streams\test.cpp" />
-    <ClCompile Include="streams\throttle.cpp" />
-    <ClCompile Include="streams\timeout.cpp" />
-    <ClCompile Include="thread.cpp" />
-    <ClCompile Include="timer.cpp" />
-    <ClCompile Include="streams\transfer.cpp" />
-    <ClCompile Include="streams\zlib.cpp" />
-    <ClCompile Include="streams\zero.cpp" />
-    <ClCompile Include="util.cpp" />
-    <ClCompile Include="workerpool.cpp" />
-    <ClCompile Include="xml\dom_parser.cpp" />
-    <ClCompile Include="zip.cpp" />
-  </ItemGroup>
-  <ItemGroup>
-    <ClInclude Include="anymap.h" />
-    <ClInclude Include="assert.h" />
-    <ClInclude Include="atomic.h" />
-    <ClInclude Include="fibersynchronization.h" />
-    <ClInclude Include="http\auth.h" />
-    <ClInclude Include="http\basic.h" />
-    <ClInclude Include="http\broker.h" />
-    <ClInclude Include="factory.h" />
-    <ClInclude Include="http\oauth2.h" />
-    <ClInclude Include="http\servlet.h" />
-    <ClInclude Include="http\servlets\config.h" />
-    <ClInclude Include="main.h" />
-    <ClInclude Include="daemon.h" />
-    <ClInclude Include="openssl_lock.h" />
-    <ClInclude Include="parallel.h" />
-<<<<<<< HEAD
-    <ClInclude Include="rate_limiter.h" />
-=======
-    <ClInclude Include="protobuf.h" />
->>>>>>> 9918a73b
-    <ClInclude Include="socks.h" />
-    <ClInclude Include="streams\buffer.h" />
-    <ClInclude Include="streams\buffered.h" />
-    <ClInclude Include="streams\cat.h" />
-    <ClInclude Include="streams\counter.h" />
-    <ClInclude Include="http\chunked.h" />
-    <ClInclude Include="http\client.h" />
-    <ClInclude Include="config.h" />
-    <ClInclude Include="http\connection.h" />
-    <ClInclude Include="coroutine.h" />
-    <ClInclude Include="date_time.h" />
-    <ClInclude Include="streams\crypto.h" />
-    <ClInclude Include="streams\deflate.h" />
-    <ClInclude Include="http\digest.h" />
-    <ClInclude Include="streams\duplex.h" />
-    <ClInclude Include="streams\efs.h" />
-    <ClInclude Include="endian.h" />
-    <ClInclude Include="eventloop.h" />
-    <ClInclude Include="exception.h" />
-    <ClInclude Include="fiber.h" />
-    <ClInclude Include="streams\file.h" />
-    <ClInclude Include="streams\filter.h" />
-    <ClInclude Include="future.h" />
-    <ClInclude Include="streams\gzip.h" />
-    <ClInclude Include="streams\handle.h" />
-    <ClInclude Include="streams\hash.h" />
-    <ClInclude Include="streams\hashfwd.h" />
-    <ClInclude Include="http\http.h" />
-    <ClInclude Include="streams\http.h" />
-    <ClInclude Include="iomanager.h" />
-    <ClInclude Include="iomanager_iocp.h" />
-    <ClInclude Include="json.h" />
-    <ClInclude Include="streams\limited.h" />
-    <ClInclude Include="streams\lzma2.h" />
-    <ClInclude Include="log.h" />
-    <ClInclude Include="streams\memory.h" />
-    <ClInclude Include="http\multipart.h" />
-    <ClInclude Include="streams\namedpipe.h" />
-    <ClInclude Include="http\negotiate.h" />
-    <ClInclude Include="streams\notify.h" />
-    <ClInclude Include="streams\null.h" />
-    <ClInclude Include="http\oauth.h" />
-    <ClInclude Include="http\parser.h" />
-    <ClInclude Include="thread.h" />
-    <ClInclude Include="workerpool.h" />
-    <ClInclude Include="xml\parser.h" />
-    <ClInclude Include="xml\dom_parser.h" />
-    <ClInclude Include="pch.h" />
-    <ClInclude Include="streams\pipe.h" />
-    <ClInclude Include="predef.h" />
-    <ClInclude Include="streams\progress.h" />
-    <ClInclude Include="http\proxy.h" />
-    <ClInclude Include="ragel.h" />
-    <ClInclude Include="streams\random.h" />
-    <ClInclude Include="runtime_linking.h" />
-    <ClInclude Include="scheduler.h" />
-    <ClInclude Include="streams\scheduler.h" />
-    <ClInclude Include="semaphore.h" />
-    <ClInclude Include="http\server.h" />
-    <ClInclude Include="streams\singleplex.h" />
-    <ClInclude Include="sleep.h" />
-    <ClInclude Include="streams\socket.h" />
-    <ClInclude Include="socket.h" />
-    <ClInclude Include="streams\ssl.h" />
-    <ClInclude Include="statistics.h" />
-    <ClInclude Include="streams\std.h" />
-    <ClInclude Include="streams\stream.h" />
-    <ClInclude Include="string.h" />
-    <ClInclude Include="streams\temp.h" />
-    <ClInclude Include="streams\test.h" />
-    <ClInclude Include="thread_local_storage.h" />
-    <ClInclude Include="streams\throttle.h" />
-    <ClInclude Include="streams\timeout.h" />
-    <ClInclude Include="timer.h" />
-    <ClInclude Include="streams\transfer.h" />
-    <ClInclude Include="uri.h" />
-    <ClInclude Include="util.h" />
-    <ClInclude Include="version.h" />
-    <ClInclude Include="streams\zlib.h" />
-    <ClInclude Include="streams\zero.h" />
-    <ClInclude Include="zip.h" />
-  </ItemGroup>
-  <ItemGroup>
-    <Ragel Include="http\http_parser.rl">
-      <IncludePaths Condition="'$(Configuration)|$(Platform)'=='Debug|Win32'">http</IncludePaths>
-      <IncludePaths Condition="'$(Configuration)|$(Platform)'=='Debug|x64'">http</IncludePaths>
-      <IncludePaths Condition="'$(Configuration)|$(Platform)'=='Release|Win32'">http</IncludePaths>
-      <IncludePaths Condition="'$(Configuration)|$(Platform)'=='Release|x64'">http</IncludePaths>
-    </Ragel>
-    <Ragel Include="json.rl" />
-    <Ragel Include="uri.rl" />
-    <Ragel Include="xml\xml_parser.rl" />
-  </ItemGroup>
-  <Import Project="$(VCTargetsPath)\Microsoft.Cpp.targets" />
-  <ImportGroup Label="ExtensionTargets">
-    <Import Project="ragel.targets" />
-  </ImportGroup>
+﻿<?xml version="1.0" encoding="utf-8"?>
+<Project DefaultTargets="Build" ToolsVersion="4.0" xmlns="http://schemas.microsoft.com/developer/msbuild/2003">
+  <ItemGroup Label="ProjectConfigurations">
+    <ProjectConfiguration Include="Debug|Win32">
+      <Configuration>Debug</Configuration>
+      <Platform>Win32</Platform>
+    </ProjectConfiguration>
+    <ProjectConfiguration Include="Debug|x64">
+      <Configuration>Debug</Configuration>
+      <Platform>x64</Platform>
+    </ProjectConfiguration>
+    <ProjectConfiguration Include="Release|Win32">
+      <Configuration>Release</Configuration>
+      <Platform>Win32</Platform>
+    </ProjectConfiguration>
+    <ProjectConfiguration Include="Release|x64">
+      <Configuration>Release</Configuration>
+      <Platform>x64</Platform>
+    </ProjectConfiguration>
+  </ItemGroup>
+  <PropertyGroup Label="Globals">
+    <ProjectGuid>{FEAC089A-CC93-49C3-8F22-A9AB96F6273A}</ProjectGuid>
+    <RootNamespace>mordor</RootNamespace>
+  </PropertyGroup>
+  <Import Project="$(VCTargetsPath)\Microsoft.Cpp.Default.props" />
+  <PropertyGroup Condition="'$(Configuration)|$(Platform)'=='Release|Win32'" Label="Configuration">
+    <ConfigurationType>StaticLibrary</ConfigurationType>
+    <WholeProgramOptimization>true</WholeProgramOptimization>
+    <PlatformToolset>v110</PlatformToolset>
+  </PropertyGroup>
+  <PropertyGroup Condition="'$(Configuration)|$(Platform)'=='Debug|Win32'" Label="Configuration">
+    <ConfigurationType>StaticLibrary</ConfigurationType>
+    <PlatformToolset>v110</PlatformToolset>
+  </PropertyGroup>
+  <PropertyGroup Condition="'$(Configuration)|$(Platform)'=='Release|x64'" Label="Configuration">
+    <ConfigurationType>StaticLibrary</ConfigurationType>
+    <WholeProgramOptimization>true</WholeProgramOptimization>
+    <PlatformToolset>v110</PlatformToolset>
+  </PropertyGroup>
+  <PropertyGroup Condition="'$(Configuration)|$(Platform)'=='Debug|x64'" Label="Configuration">
+    <ConfigurationType>StaticLibrary</ConfigurationType>
+    <PlatformToolset>v110</PlatformToolset>
+  </PropertyGroup>
+  <Import Project="$(VCTargetsPath)\Microsoft.Cpp.props" />
+  <ImportGroup Label="ExtensionSettings">
+    <Import Project="ragel.props" />
+  </ImportGroup>
+  <ImportGroup Condition="'$(Configuration)|$(Platform)'=='Release|Win32'" Label="PropertySheets">
+    <Import Project="$(UserRootDir)\Microsoft.Cpp.$(Platform).user.props" Condition="exists('$(UserRootDir)\Microsoft.Cpp.$(Platform).user.props')" Label="LocalAppDataPlatform" />
+  </ImportGroup>
+  <ImportGroup Condition="'$(Configuration)|$(Platform)'=='Debug|Win32'" Label="PropertySheets">
+    <Import Project="$(UserRootDir)\Microsoft.Cpp.$(Platform).user.props" Condition="exists('$(UserRootDir)\Microsoft.Cpp.$(Platform).user.props')" Label="LocalAppDataPlatform" />
+  </ImportGroup>
+  <ImportGroup Condition="'$(Configuration)|$(Platform)'=='Release|x64'" Label="PropertySheets">
+    <Import Project="$(UserRootDir)\Microsoft.Cpp.$(Platform).user.props" Condition="exists('$(UserRootDir)\Microsoft.Cpp.$(Platform).user.props')" Label="LocalAppDataPlatform" />
+  </ImportGroup>
+  <ImportGroup Condition="'$(Configuration)|$(Platform)'=='Debug|x64'" Label="PropertySheets">
+    <Import Project="$(UserRootDir)\Microsoft.Cpp.$(Platform).user.props" Condition="exists('$(UserRootDir)\Microsoft.Cpp.$(Platform).user.props')" Label="LocalAppDataPlatform" />
+  </ImportGroup>
+  <PropertyGroup Label="UserMacros" />
+  <PropertyGroup>
+    <_ProjectFileVersion>10.0.30319.1</_ProjectFileVersion>
+    <OutDir>$(SolutionDir)$(Platform)\$(Configuration)\</OutDir>
+    <IntDir>$(Platform)\$(Configuration)\</IntDir>
+  </PropertyGroup>
+  <ItemDefinitionGroup>
+    <ClCompile>
+      <AdditionalIncludeDirectories>$(MORDOR_INCLUDE);..;%(AdditionalIncludeDirectories)</AdditionalIncludeDirectories>
+      <DebugInformationFormat>ProgramDatabase</DebugInformationFormat>
+      <PrecompiledHeader>Use</PrecompiledHeader>
+      <PrecompiledHeaderFile>mordor/pch.h</PrecompiledHeaderFile>
+      <WarningLevel>Level3</WarningLevel>
+      <TreatWarningAsError>true</TreatWarningAsError>
+      <DisableSpecificWarnings>4345</DisableSpecificWarnings>
+    </ClCompile>
+  </ItemDefinitionGroup>
+  <ItemDefinitionGroup Condition="'$(Configuration)'=='Debug'">
+    <ClCompile>
+      <Optimization>Disabled</Optimization>
+      <MinimalRebuild>false</MinimalRebuild>
+      <BasicRuntimeChecks>EnableFastChecks</BasicRuntimeChecks>
+      <RuntimeLibrary>MultiThreadedDebugDLL</RuntimeLibrary>
+      <DebugInformationFormat Condition="'$(Platform)'=='Win32'">EditAndContinue</DebugInformationFormat>
+      <ForcedIncludeFiles Condition="'$(Configuration)|$(Platform)'=='Debug|Win32'">mordor/pch.h</ForcedIncludeFiles>
+      <ForcedIncludeFiles Condition="'$(Configuration)|$(Platform)'=='Debug|x64'">mordor/pch.h</ForcedIncludeFiles>
+      <MultiProcessorCompilation Condition="'$(Configuration)|$(Platform)'=='Debug|Win32'">true</MultiProcessorCompilation>
+      <MultiProcessorCompilation Condition="'$(Configuration)|$(Platform)'=='Debug|x64'">true</MultiProcessorCompilation>
+      <AdditionalOptions Condition="'$(Configuration)|$(Platform)'=='Debug|Win32'">-Zm200 %(AdditionalOptions)</AdditionalOptions>
+      <AdditionalOptions Condition="'$(Configuration)|$(Platform)'=='Debug|x64'">-Zm200 %(AdditionalOptions)</AdditionalOptions>
+    </ClCompile>
+  </ItemDefinitionGroup>
+  <ItemDefinitionGroup Condition="'$(Configuration)'=='Release'">
+    <ClCompile>
+      <Optimization>MaxSpeed</Optimization>
+      <IntrinsicFunctions>true</IntrinsicFunctions>
+      <RuntimeLibrary>MultiThreadedDLL</RuntimeLibrary>
+      <FunctionLevelLinking>true</FunctionLevelLinking>
+      <ForcedIncludeFiles Condition="'$(Configuration)|$(Platform)'=='Release|Win32'">mordor/pch.h</ForcedIncludeFiles>
+      <ForcedIncludeFiles Condition="'$(Configuration)|$(Platform)'=='Release|x64'">mordor/pch.h</ForcedIncludeFiles>
+      <MultiProcessorCompilation Condition="'$(Configuration)|$(Platform)'=='Release|Win32'">true</MultiProcessorCompilation>
+      <MultiProcessorCompilation Condition="'$(Configuration)|$(Platform)'=='Release|x64'">true</MultiProcessorCompilation>
+      <MinimalRebuild Condition="'$(Configuration)|$(Platform)'=='Release|Win32'">false</MinimalRebuild>
+      <MinimalRebuild Condition="'$(Configuration)|$(Platform)'=='Release|x64'">false</MinimalRebuild>
+      <AdditionalOptions Condition="'$(Configuration)|$(Platform)'=='Release|Win32'">-Zm200 %(AdditionalOptions)</AdditionalOptions>
+      <AdditionalOptions Condition="'$(Configuration)|$(Platform)'=='Release|x64'">-Zm200 %(AdditionalOptions)</AdditionalOptions>
+    </ClCompile>
+  </ItemDefinitionGroup>
+  <ItemGroup>
+    <ClCompile Include="assert.cpp" />
+    <ClCompile Include="fibersynchronization.cpp" />
+    <ClCompile Include="http\auth.cpp" />
+    <ClCompile Include="http\basic.cpp" />
+    <ClCompile Include="http\broker.cpp" />
+    <ClCompile Include="http\oauth2.cpp" />
+    <ClCompile Include="http\servlet.cpp" />
+    <ClCompile Include="http\servlets\config.cpp">
+      <ObjectFileName Condition="'$(Configuration)|$(Platform)'=='Debug|Win32'">$(IntDir)config_servlet.obj</ObjectFileName>
+      <ObjectFileName Condition="'$(Configuration)|$(Platform)'=='Release|Win32'">$(IntDir)config_servlet.obj</ObjectFileName>
+      <ObjectFileName Condition="'$(Configuration)|$(Platform)'=='Debug|x64'">$(IntDir)config_servlet.obj</ObjectFileName>
+      <ObjectFileName Condition="'$(Configuration)|$(Platform)'=='Release|x64'">$(IntDir)config_servlet.obj</ObjectFileName>
+    </ClCompile>
+    <ClCompile Include="main.cpp" />
+    <ClCompile Include="daemon.cpp" />
+    <ClCompile Include="openssl_lock.cpp" />
+    <ClCompile Include="parallel.cpp" />
+    <ClCompile Include="protobuf.cpp" />
+    <ClCompile Include="socks.cpp" />
+    <ClCompile Include="streams\buffer.cpp" />
+    <ClCompile Include="streams\buffered.cpp" />
+    <ClCompile Include="streams\cat.cpp" />
+    <ClCompile Include="streams\counter.cpp" />
+    <ClCompile Include="http\chunked.cpp" />
+    <ClCompile Include="http\client.cpp" />
+    <ClCompile Include="config.cpp" />
+    <ClCompile Include="http\connection.cpp" />
+    <ClCompile Include="date_time.cpp" />
+    <ClCompile Include="http\digest.cpp" />
+    <ClCompile Include="streams\crypto.cpp" />
+    <ClCompile Include="streams\efs.cpp" />
+    <ClCompile Include="eventloop.cpp" />
+    <ClCompile Include="exception.cpp" />
+    <ClCompile Include="fiber.cpp" />
+    <ClCompile Include="streams\file.cpp" />
+    <ClCompile Include="streams\filter.cpp" />
+    <ClCompile Include="streams\handle.cpp" />
+    <ClCompile Include="streams\hash.cpp" />
+    <ClCompile Include="streams\http.cpp">
+      <ObjectFileName>$(IntDir)http_stream.obj</ObjectFileName>
+    </ClCompile>
+    <ClCompile Include="http\http.cpp" />
+    <ClCompile Include="iomanager_iocp.cpp" />
+    <ClCompile Include="streams\limited.cpp" />
+    <ClCompile Include="log.cpp" />
+    <ClCompile Include="streams\memory.cpp" />
+    <ClCompile Include="http\multipart.cpp" />
+    <ClCompile Include="streams\namedpipe.cpp" />
+    <ClCompile Include="http\negotiate.cpp" />
+    <ClCompile Include="streams\null.cpp" />
+    <ClCompile Include="http\oauth.cpp" />
+    <ClCompile Include="pch.cpp">
+      <PrecompiledHeader>Create</PrecompiledHeader>
+    </ClCompile>
+    <ClCompile Include="streams\pipe.cpp" />
+    <ClCompile Include="http\proxy.cpp" />
+    <ClCompile Include="ragel.cpp" />
+    <ClCompile Include="streams\random.cpp" />
+    <ClCompile Include="runtime_linking.cpp" />
+    <ClCompile Include="scheduler.cpp" />
+    <ClCompile Include="semaphore.cpp" />
+    <ClCompile Include="http\server.cpp" />
+    <ClCompile Include="sleep.cpp" />
+    <ClCompile Include="streams\singleplex.cpp" />
+    <ClCompile Include="streams\socket.cpp">
+      <ObjectFileName>$(IntDir)socket_stream.obj</ObjectFileName>
+    </ClCompile>
+    <ClCompile Include="socket.cpp" />
+    <ClCompile Include="streams\lzma2.cpp" />
+    <ClCompile Include="streams\ssl.cpp" />
+    <ClCompile Include="statistics.cpp" />
+    <ClCompile Include="streams\std.cpp" />
+    <ClCompile Include="streams\stream.cpp" />
+    <ClCompile Include="string.cpp" />
+    <ClCompile Include="streams\temp.cpp" />
+    <ClCompile Include="streams\test.cpp" />
+    <ClCompile Include="streams\throttle.cpp" />
+    <ClCompile Include="streams\timeout.cpp" />
+    <ClCompile Include="thread.cpp" />
+    <ClCompile Include="timer.cpp" />
+    <ClCompile Include="streams\transfer.cpp" />
+    <ClCompile Include="streams\zlib.cpp" />
+    <ClCompile Include="streams\zero.cpp" />
+    <ClCompile Include="util.cpp" />
+    <ClCompile Include="workerpool.cpp" />
+    <ClCompile Include="xml\dom_parser.cpp" />
+    <ClCompile Include="zip.cpp" />
+  </ItemGroup>
+  <ItemGroup>
+    <ClInclude Include="anymap.h" />
+    <ClInclude Include="assert.h" />
+    <ClInclude Include="atomic.h" />
+    <ClInclude Include="fibersynchronization.h" />
+    <ClInclude Include="http\auth.h" />
+    <ClInclude Include="http\basic.h" />
+    <ClInclude Include="http\broker.h" />
+    <ClInclude Include="factory.h" />
+    <ClInclude Include="http\oauth2.h" />
+    <ClInclude Include="http\servlet.h" />
+    <ClInclude Include="http\servlets\config.h" />
+    <ClInclude Include="main.h" />
+    <ClInclude Include="daemon.h" />
+    <ClInclude Include="openssl_lock.h" />
+    <ClInclude Include="parallel.h" />
+    <ClInclude Include="rate_limiter.h" />
+    <ClInclude Include="protobuf.h" />
+    <ClInclude Include="socks.h" />
+    <ClInclude Include="streams\buffer.h" />
+    <ClInclude Include="streams\buffered.h" />
+    <ClInclude Include="streams\cat.h" />
+    <ClInclude Include="streams\counter.h" />
+    <ClInclude Include="http\chunked.h" />
+    <ClInclude Include="http\client.h" />
+    <ClInclude Include="config.h" />
+    <ClInclude Include="http\connection.h" />
+    <ClInclude Include="coroutine.h" />
+    <ClInclude Include="date_time.h" />
+    <ClInclude Include="streams\crypto.h" />
+    <ClInclude Include="streams\deflate.h" />
+    <ClInclude Include="http\digest.h" />
+    <ClInclude Include="streams\duplex.h" />
+    <ClInclude Include="streams\efs.h" />
+    <ClInclude Include="endian.h" />
+    <ClInclude Include="eventloop.h" />
+    <ClInclude Include="exception.h" />
+    <ClInclude Include="fiber.h" />
+    <ClInclude Include="streams\file.h" />
+    <ClInclude Include="streams\filter.h" />
+    <ClInclude Include="future.h" />
+    <ClInclude Include="streams\gzip.h" />
+    <ClInclude Include="streams\handle.h" />
+    <ClInclude Include="streams\hash.h" />
+    <ClInclude Include="streams\hashfwd.h" />
+    <ClInclude Include="http\http.h" />
+    <ClInclude Include="streams\http.h" />
+    <ClInclude Include="iomanager.h" />
+    <ClInclude Include="iomanager_iocp.h" />
+    <ClInclude Include="json.h" />
+    <ClInclude Include="streams\limited.h" />
+    <ClInclude Include="streams\lzma2.h" />
+    <ClInclude Include="log.h" />
+    <ClInclude Include="streams\memory.h" />
+    <ClInclude Include="http\multipart.h" />
+    <ClInclude Include="streams\namedpipe.h" />
+    <ClInclude Include="http\negotiate.h" />
+    <ClInclude Include="streams\notify.h" />
+    <ClInclude Include="streams\null.h" />
+    <ClInclude Include="http\oauth.h" />
+    <ClInclude Include="http\parser.h" />
+    <ClInclude Include="thread.h" />
+    <ClInclude Include="workerpool.h" />
+    <ClInclude Include="xml\parser.h" />
+    <ClInclude Include="xml\dom_parser.h" />
+    <ClInclude Include="pch.h" />
+    <ClInclude Include="streams\pipe.h" />
+    <ClInclude Include="predef.h" />
+    <ClInclude Include="streams\progress.h" />
+    <ClInclude Include="http\proxy.h" />
+    <ClInclude Include="ragel.h" />
+    <ClInclude Include="streams\random.h" />
+    <ClInclude Include="runtime_linking.h" />
+    <ClInclude Include="scheduler.h" />
+    <ClInclude Include="streams\scheduler.h" />
+    <ClInclude Include="semaphore.h" />
+    <ClInclude Include="http\server.h" />
+    <ClInclude Include="streams\singleplex.h" />
+    <ClInclude Include="sleep.h" />
+    <ClInclude Include="streams\socket.h" />
+    <ClInclude Include="socket.h" />
+    <ClInclude Include="streams\ssl.h" />
+    <ClInclude Include="statistics.h" />
+    <ClInclude Include="streams\std.h" />
+    <ClInclude Include="streams\stream.h" />
+    <ClInclude Include="string.h" />
+    <ClInclude Include="streams\temp.h" />
+    <ClInclude Include="streams\test.h" />
+    <ClInclude Include="thread_local_storage.h" />
+    <ClInclude Include="streams\throttle.h" />
+    <ClInclude Include="streams\timeout.h" />
+    <ClInclude Include="timer.h" />
+    <ClInclude Include="streams\transfer.h" />
+    <ClInclude Include="uri.h" />
+    <ClInclude Include="util.h" />
+    <ClInclude Include="version.h" />
+    <ClInclude Include="streams\zlib.h" />
+    <ClInclude Include="streams\zero.h" />
+    <ClInclude Include="zip.h" />
+  </ItemGroup>
+  <ItemGroup>
+    <Ragel Include="http\http_parser.rl">
+      <IncludePaths Condition="'$(Configuration)|$(Platform)'=='Debug|Win32'">http</IncludePaths>
+      <IncludePaths Condition="'$(Configuration)|$(Platform)'=='Debug|x64'">http</IncludePaths>
+      <IncludePaths Condition="'$(Configuration)|$(Platform)'=='Release|Win32'">http</IncludePaths>
+      <IncludePaths Condition="'$(Configuration)|$(Platform)'=='Release|x64'">http</IncludePaths>
+    </Ragel>
+    <Ragel Include="json.rl" />
+    <Ragel Include="uri.rl" />
+    <Ragel Include="xml\xml_parser.rl" />
+  </ItemGroup>
+  <Import Project="$(VCTargetsPath)\Microsoft.Cpp.targets" />
+  <ImportGroup Label="ExtensionTargets">
+    <Import Project="ragel.targets" />
+  </ImportGroup>
 </Project>