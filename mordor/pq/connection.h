--- conflicted
+++ resolved
@@ -164,12 +164,8 @@
 private:
     std::string m_conninfo;
     SchedulerType *m_scheduler;
-<<<<<<< HEAD
     std::shared_ptr<PGconn> m_conn;
-=======
-    boost::shared_ptr<PGconn> m_conn;
     bool m_exceptioned;
->>>>>>> 9918a73b
 };
 
 // Internal functions
