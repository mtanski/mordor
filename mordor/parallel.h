--- conflicted
+++ resolved
@@ -35,25 +35,16 @@
 ///        scheduled into Scheduler with later dgs not invoked until earlier
 ///        dgs have completed.
 void
-<<<<<<< HEAD
-parallel_do(const std::vector<std::function<void ()> > &dgs);
-=======
-parallel_do(const std::vector<boost::function<void ()> > &dgs, int parallelism = -1);
->>>>>>> 9918a73b
+parallel_do(const std::vector<std::function<void ()> > &dgs, int parallelism = -1);
 /// @ingroup parallel_do
 /// @param dgs The functors to execute
 /// @param fibers The Fibers to use to execute the functors
 /// @param parallelism How many @p fibers could be executed in parallel at most
 /// @pre dgs.size() <= fibers.size()
 void
-<<<<<<< HEAD
 parallel_do(const std::vector<std::function<void ()> > &dgs,
-            std::vector<Fiber::ptr> &fibers);
-=======
-parallel_do(const std::vector<boost::function<void ()> > &dgs,
             std::vector<Fiber::ptr> &fibers,
             int parallelism = -1);
->>>>>>> 9918a73b
 
 namespace Detail {
 
