// Copyright (c) 2009 - Mozy, Inc.

#include "iomanager_iocp.h"


#include "assert.h"
#include "atomic.h"
#include "fiber.h"
#include "runtime_linking.h"

namespace Mordor {

static Logger::ptr g_log = Log::lookup("mordor:iomanager");
static Logger::ptr g_logWaitBlock = Log::lookup("mordor:iomanager:waitblock");

boost::mutex IOManager::m_errorMutex;
size_t IOManager::m_iocpAllowedErrorCount = 0;
size_t IOManager::m_iocpErrorCountWindowInSeconds = 0;
size_t IOManager::m_errorCount = 0;
unsigned long long IOManager::m_firstErrorTime = 0;

AsyncEvent::AsyncEvent()
{
    memset(this, 0, sizeof(AsyncEvent));
    m_thread = emptytid();
}

IOManager::WaitBlock::WaitBlock(IOManager &outer)
: m_outer(outer),
  m_inUseCount(0)
{
    m_handles[0] = CreateEventW(NULL, FALSE, FALSE, NULL);
    MORDOR_LOG_DEBUG(g_logWaitBlock) << this << " CreateEventW(): " << m_handles[0]
        << " (" << lastError() << ")";
    if (!m_handles[0])
        MORDOR_THROW_EXCEPTION_FROM_LAST_ERROR_API("CreateEventW");
    m_reconfigured = CreateEventW(NULL, FALSE, FALSE, NULL);
    MORDOR_LOG_DEBUG(g_logWaitBlock) << this << " CreateEventW(): "
        << m_reconfigured << " (" << lastError() << ")";
    if (!m_reconfigured) {
        CloseHandle(m_handles[0]);
        MORDOR_THROW_EXCEPTION_FROM_LAST_ERROR_API("CreateEventW");
    }
}

IOManager::WaitBlock::~WaitBlock()
{
    MORDOR_ASSERT(m_inUseCount <= 0);
    BOOL bRet = CloseHandle(m_handles[0]);
    MORDOR_LOG_DEBUG(g_logWaitBlock) << this << " CloseHandle("
        << m_handles[0] << "): " << bRet << " (" << lastError() << ")";
    bRet = CloseHandle(m_reconfigured);
    MORDOR_LOG_DEBUG(g_logWaitBlock) << this << " CloseHandle("
        << m_reconfigured << "): " << bRet << " (" << lastError() << ")";
}

bool
IOManager::WaitBlock::registerEvent(HANDLE hEvent,
                                        std::function <void ()> dg,
                                        bool recurring)
{
    boost::mutex::scoped_lock lock(m_mutex);
    if (m_inUseCount == -1 || m_inUseCount == MAXIMUM_WAIT_OBJECTS - 1)
        return false;
    ++m_inUseCount;
    m_handles[m_inUseCount] = hEvent;
    m_schedulers[m_inUseCount] = Scheduler::getThis();
    if (!dg)
        m_fibers[m_inUseCount] = Fiber::getThis();
    m_dgs[m_inUseCount] = dg;
    m_recurring[m_inUseCount] = recurring;
    MORDOR_LOG_DEBUG(g_logWaitBlock) << this << " registerEvent(" << hEvent
        << ", " << dg << ")";
    if (m_inUseCount == 1) {
        Thread thread(std::bind(&WaitBlock::run, this));
    } else {
        if (!SetEvent(m_handles[0]))
            MORDOR_THROW_EXCEPTION_FROM_LAST_ERROR_API("SetEvent");
    }
    return true;
}

typedef std::function<void ()> functor;
size_t
IOManager::WaitBlock::unregisterEvent(HANDLE handle)
{
    boost::mutex::scoped_lock lock(m_mutex);
    if (m_inUseCount == -1)
        return 0;
    size_t unregistered = 0;
    HANDLE *srcHandle = std::find(m_handles + 1, m_handles + m_inUseCount + 1, handle);
    while (srcHandle != m_handles + m_inUseCount + 1) {
        ++unregistered;
        MORDOR_LOG_DEBUG(g_logWaitBlock) << this << " unregisterEvent(" << handle
            << "): " << (srcHandle != m_handles + m_inUseCount + 1);
        int index = (int)(srcHandle - m_handles);
        removeEntry(index);

        if (--m_inUseCount == 0) {
            --m_inUseCount;
            break;
        }
        srcHandle = std::find(m_handles + 1, m_handles + m_inUseCount + 1, handle);
    }

    if (unregistered) {
        if (!ResetEvent(m_reconfigured))
            MORDOR_THROW_EXCEPTION_FROM_LAST_ERROR_API("ResetEvent");
        if (!SetEvent(m_handles[0]))
            MORDOR_THROW_EXCEPTION_FROM_LAST_ERROR_API("SetEvent");
        lock.unlock();
        if (WaitForSingleObject(m_reconfigured, INFINITE) == WAIT_FAILED)
            MORDOR_THROW_EXCEPTION_FROM_LAST_ERROR_API("WaitForSingleObject");
    }
    return unregistered;
}

void
IOManager::WaitBlock::run()
{
    DWORD dwRet;
    DWORD count;
    HANDLE handles[MAXIMUM_WAIT_OBJECTS];

    {
        boost::mutex::scoped_lock lock(m_mutex);
        if (m_inUseCount == -1) {
            // The first/final handle was unregistered out from under us
            // before we could even start
            if (!SetEvent(m_reconfigured))
                MORDOR_THROW_EXCEPTION_FROM_LAST_ERROR_API("SetEvent");
        }
        count = m_inUseCount + 1;
        memcpy(handles, m_handles, (count) * sizeof(HANDLE));
    }

    MORDOR_LOG_DEBUG(g_logWaitBlock) << this << " run " << count;

    while (count) {
        dwRet = WaitForMultipleObjects(count, handles, FALSE, INFINITE);
        MORDOR_LOG_LEVEL(g_logWaitBlock, dwRet == WAIT_FAILED ? Log::ERROR : Log::DEBUG)
            << this << " WaitForMultipleObjects(" << count << ", " << handles
            << "): " << dwRet << " (" << lastError() << ")";
        if (dwRet == WAIT_OBJECT_0) {
            // Array just got reconfigured
            boost::mutex::scoped_lock lock(m_mutex);
            if (!SetEvent(m_reconfigured))
                MORDOR_THROW_EXCEPTION_FROM_LAST_ERROR_API("SetEvent");
            if (m_inUseCount == -1)
                break;
            count = m_inUseCount + 1;
            memcpy(handles, m_handles, (count) * sizeof(HANDLE));
            MORDOR_LOG_DEBUG(g_logWaitBlock) << this << " reconfigure " << count;
        } else if (dwRet >= WAIT_OBJECT_0 + 1 && dwRet < WAIT_OBJECT_0 + MAXIMUM_WAIT_OBJECTS) {
            boost::mutex::scoped_lock lock(m_mutex);

            if (m_inUseCount == -1) {
                // The final handle was unregistered out from under us
                if (!SetEvent(m_reconfigured))
                    MORDOR_THROW_EXCEPTION_FROM_LAST_ERROR_API("SetEvent");
                break;
            }

            HANDLE handle = handles[dwRet - WAIT_OBJECT_0];
            HANDLE *srcHandle = std::find(m_handles + 1, m_handles + m_inUseCount + 1, handle);
            MORDOR_LOG_DEBUG(g_logWaitBlock) << this << " Event " << handle << " "
                << (srcHandle != m_handles + m_inUseCount + 1);
            if (srcHandle != m_handles + m_inUseCount + 1) {
                int index = (int)(srcHandle - m_handles);
                if (!m_dgs[index])
                    m_schedulers[index]->schedule(m_fibers[index]);
                else
                    m_schedulers[index]->schedule(m_dgs[index]);
                if (!m_recurring[index]) {
                    removeEntry(index);

                    if (--m_inUseCount == 0) {
                        --m_inUseCount;
                        break;
                    }
                    count = m_inUseCount + 1;
                    memcpy(handles, m_handles, (count) * sizeof(HANDLE));
                }
            }
        } else if (dwRet == WAIT_FAILED) {
            MORDOR_THROW_EXCEPTION_FROM_LAST_ERROR_API("WaitForMultipleObjects");
        } else {
            MORDOR_NOTREACHED();
        }
    }
    MORDOR_LOG_DEBUG(g_logWaitBlock) << this << " done";
    {
        ptr self = shared_from_this();
        boost::mutex::scoped_lock lock(m_outer.m_mutex);
        std::list<WaitBlock::ptr>::iterator it =
            std::find(m_outer.m_waitBlocks.begin(), m_outer.m_waitBlocks.end(),
                shared_from_this());
        MORDOR_ASSERT(it != m_outer.m_waitBlocks.end());
        m_outer.m_waitBlocks.erase(it);
        m_outer.tickle();
    }
}

void
IOManager::WaitBlock::removeEntry(int index)
{
    memmove(&m_handles[index], &m_handles[index + 1], (m_inUseCount - index) * sizeof(HANDLE));
    memmove(&m_schedulers[index], &m_schedulers[index + 1], (m_inUseCount - index) * sizeof(Scheduler *));
    // Manually destruct old object, move others down, and default construct unused one
    m_dgs[index].~functor();
    memmove(&m_dgs[index], &m_dgs[index + 1], (m_inUseCount - index) * sizeof(std::function<void ()>));
    new(&m_dgs[m_inUseCount]) std::function<void ()>();
    // Manually destruct old object, move others down, and default construct unused one
    m_fibers[index].~shared_ptr<Fiber>();
    memmove(&m_fibers[index], &m_fibers[index + 1], (m_inUseCount - index) * sizeof(Fiber::ptr));
    new(&m_fibers[m_inUseCount]) Fiber::ptr();
    memmove(&m_recurring[index], &m_recurring[index + 1], (m_inUseCount - index) * sizeof(bool));
}

IOManager::IOManager(size_t threads, bool useCaller, bool autoStart)
    : Scheduler(threads, useCaller)
{
    m_pendingEventCount = 0;
    m_hCompletionPort = CreateIoCompletionPort(INVALID_HANDLE_VALUE, NULL, 0, 0);
    MORDOR_LOG_LEVEL(g_log, m_hCompletionPort ? Log::VERBOSE : Log::ERROR) << this <<
        " CreateIoCompletionPort(): " << m_hCompletionPort << " ("
        << (m_hCompletionPort ? ERROR_SUCCESS : lastError()) << ")";
    if (!m_hCompletionPort)
        MORDOR_THROW_EXCEPTION_FROM_LAST_ERROR_API("CreateIoCompletionPort");
    if (autoStart) {
        try {
            start();
        } catch (...) {
            CloseHandle(m_hCompletionPort);
            throw;
        }
    }
}

IOManager::~IOManager()
{
    stop();
    CloseHandle(m_hCompletionPort);
}

bool
IOManager::stopping()
{
    unsigned long long timeout;
    return stopping(timeout);
}

void
IOManager::registerFile(HANDLE handle)
{
    // Add the handle to the existing completion port
    MORDOR_ASSERT(m_hCompletionPort != INVALID_HANDLE_VALUE);
    HANDLE hRet = CreateIoCompletionPort(handle, m_hCompletionPort, 0, 0);
    MORDOR_LOG_LEVEL(g_log, hRet ? Log::DEBUG : Log::ERROR) << this <<
        " CreateIoCompletionPort(" << handle << ", " << m_hCompletionPort
        << "): " << hRet << " (" << (hRet ? ERROR_SUCCESS : lastError()) << ")";
    if (hRet != m_hCompletionPort) {
        MORDOR_THROW_EXCEPTION_FROM_LAST_ERROR_API("CreateIoCompletionPort");
    }
}

void
IOManager::registerEvent(AsyncEvent *e)
{
    MORDOR_ASSERT(e);
    e->m_scheduler = Scheduler::getThis();
    e->m_thread = gettid();
    e->m_fiber = Fiber::getThis();
    MORDOR_ASSERT(e->m_scheduler);
    MORDOR_ASSERT(e->m_fiber);
    MORDOR_LOG_DEBUG(g_log) << this << " registerEvent(" << &e->overlapped << ")";
#ifndef NDEBUG
    {
        boost::mutex::scoped_lock lock(m_mutex);
        MORDOR_ASSERT(m_pendingEvents.find(&e->overlapped) == m_pendingEvents.end());
        m_pendingEvents[&e->overlapped] = e;
#endif
        atomicIncrement(m_pendingEventCount);
#ifndef NDEBUG
        MORDOR_ASSERT(m_pendingEvents.size() == m_pendingEventCount);
    }
#endif
}

void
IOManager::unregisterEvent(AsyncEvent *e)
{
    MORDOR_ASSERT(e);
    MORDOR_LOG_DEBUG(g_log) << this << " unregisterEvent(" << &e->overlapped << ")";
    e->m_thread = emptytid();
    e->m_scheduler = NULL;
    e->m_fiber.reset();
#ifndef NDEBUG
    {
        boost::mutex::scoped_lock lock(m_mutex);
        std::map<OVERLAPPED *, AsyncEvent *>::iterator it =
            m_pendingEvents.find(&e->overlapped);
        MORDOR_ASSERT(it != m_pendingEvents.end());
        m_pendingEvents.erase(it);
#endif
        atomicDecrement(m_pendingEventCount);
#ifndef NDEBUG
        MORDOR_ASSERT(m_pendingEvents.size() == m_pendingEventCount);
    }
#endif
}

void
IOManager::registerEvent(HANDLE handle, std::function<void ()> dg, bool recurring)
{
    MORDOR_LOG_DEBUG(g_log) << this << " registerEvent(" << handle << ", " << dg
        << ")";
    MORDOR_ASSERT(handle);
    MORDOR_ASSERT(handle != INVALID_HANDLE_VALUE);
    MORDOR_ASSERT(Scheduler::getThis());

    boost::mutex::scoped_lock lock(m_mutex);
    for (std::list<WaitBlock::ptr>::iterator it = m_waitBlocks.begin();
        it != m_waitBlocks.end();
        ++it) {
        if ((*it)->registerEvent(handle, dg, recurring))
            return;
    }
    m_waitBlocks.push_back(WaitBlock::ptr(new WaitBlock(*this)));
    bool result = m_waitBlocks.back()->registerEvent(handle, dg, recurring);
    MORDOR_ASSERT(result);
}

size_t
IOManager::unregisterEvent(HANDLE handle)
{
    MORDOR_ASSERT(handle);
    boost::mutex::scoped_lock lock(m_mutex);
    size_t result = 0;
    for (std::list<WaitBlock::ptr>::iterator it = m_waitBlocks.begin();
        it != m_waitBlocks.end();
        ++it) {
        result += (*it)->unregisterEvent(handle);
    }
    MORDOR_LOG_DEBUG(g_log) << this << " unregisterEvent(" << handle << "): " << result;
    return result;
}

void
IOManager::cancelEvent(HANDLE hFile, AsyncEvent *e)
{
    MORDOR_ASSERT(hFile);
    MORDOR_ASSERT(e);
    MORDOR_LOG_DEBUG(g_log) << this << " cancelEvent(" << hFile << ", "
        << &e->overlapped << ")";

    if (!pCancelIoEx(hFile, &e->overlapped)) {
        error_t error = lastError();
        if (error == ERROR_CALL_NOT_IMPLEMENTED) {
            if (e->m_thread == emptytid()) {
                // Nothing to cancel
                return;
            } else if (e->m_thread == gettid()) {
                if (!CancelIo(hFile))
                    MORDOR_THROW_EXCEPTION_FROM_LAST_ERROR_API("CancelIo");
            } else {
                MORDOR_ASSERT(e->m_scheduler);
                // Have to marshal to the original thread
                SchedulerSwitcher switcher;
                e->m_scheduler->switchTo(e->m_thread);
                if (!CancelIo(hFile))
                    MORDOR_THROW_EXCEPTION_FROM_LAST_ERROR_API("CancelIo");
            }
        } else if (error == ERROR_NOT_FOUND || error == ERROR_FILE_NOT_FOUND) {
            // Nothing to cancel
        } else {
            MORDOR_THROW_EXCEPTION_FROM_LAST_ERROR_API("CancelIoEx");
        }
    }
}

bool
IOManager::stopping(unsigned long long &nextTimeout)
{
    // Check when the next timer is expected to timeout
    nextTimeout = nextTimer();

    // Even if the scheduler wants to stop we return false
    // if there is any pending work
    if (nextTimeout == ~0ull && Scheduler::stopping()) {
        if (m_pendingEventCount != 0)
            return false;
        boost::mutex::scoped_lock lock(m_mutex);
        return m_waitBlocks.empty();
    }
    return false;
}


// Each thread of this IO manager runs this method as a fiber and it is active when there is nothing
// to do.  It must process incoming Async IO calls, expired timers and any fiber scheduled.
void
IOManager::idle()
{
    OVERLAPPED_ENTRY events[64];
    ULONG count;
    while (true) {
        unsigned long long nextTimeout;
        if (stopping(nextTimeout))
            return;
        DWORD timeout = INFINITE;
        if (nextTimeout != ~0ull) {
            // The maximum time we can wait in GetQueuedCompletionStatusEx is
            // up to the point that the next timer will expire
            timeout = (DWORD)(nextTimeout / 1000) + 1;
        }
        count = 0;
        BOOL ret = pGetQueuedCompletionStatusEx(m_hCompletionPort,
            events,
            64,
            &count,
            timeout,
            FALSE);
        error_t error = lastError();
        MORDOR_LOG_DEBUG(g_log) << this << " GetQueuedCompletionStatusEx("
            << m_hCompletionPort << ", " << timeout << "): " << ret << ", ("
            << count << ") (" << (ret ? ERROR_SUCCESS : error) << ")";
        if (!ret && error) {
            if (error == WAIT_TIMEOUT) {
<<<<<<< HEAD
                std::vector<std::function<void ()> > expired = processTimers();
=======
                // No tickles or AsyncIO calls have happened so check for timers
                // that need execution
                std::vector<boost::function<void ()> > expired = processTimers();
>>>>>>> 9918a73b
                if (!expired.empty()) {
                    schedule(expired.begin(), expired.end());
                    expired.clear();
                    try {
                        // Let the timers execute
                        Fiber::yield();
                    } catch (OperationAbortedException &) {
                        return;
                    }
                }
                continue;
            }
            MORDOR_THROW_EXCEPTION_FROM_LAST_ERROR_API("GetQueuedCompletionStatusEx");
        }
<<<<<<< HEAD
        std::vector<std::function<void ()> > expired = processTimers();
        schedule(expired.begin(), expired.end());
        expired.clear();
=======

        // Schedule any timers that are ready to execute
        std::vector<boost::function<void ()> > expired = processTimers();
        if (!expired.empty()) {
            schedule(expired.begin(), expired.end());
            expired.clear();
        }
>>>>>>> 9918a73b

#ifndef NDEBUG
        boost::mutex::scoped_lock lock(m_mutex, boost::defer_lock_t());
#endif
        int tickles = 0;
        for (ULONG i = 0; i < count; ++i) {
            if (events[i].lpCompletionKey == ~0) {
                MORDOR_LOG_VERBOSE(g_log) << this << " received tickle";
                ++tickles;
                continue;
            }

            // An Async IO call has completed, so wake up the fiber
            // that called registerEvent()
            AsyncEvent *e = (AsyncEvent *)events[i].lpOverlapped;
#ifndef NDEBUG
            if (!lock.owns_lock())
                lock.lock();

            // Verify that the API has been used properly,
            // e.g. that registerEvent has been called
            std::map<OVERLAPPED *, AsyncEvent *>::iterator it =
                m_pendingEvents.find(events[i].lpOverlapped);
            MORDOR_ASSERT(it != m_pendingEvents.end());
            MORDOR_ASSERT(e == it->second);
            m_pendingEvents.erase(it);
#endif
            MORDOR_ASSERT(e->m_scheduler);
            MORDOR_ASSERT(e->m_fiber);

            MORDOR_LOG_TRACE(g_log) << this << " OVERLAPPED_ENTRY {"
                << events[i].lpCompletionKey << ", " << events[i].lpOverlapped
                << ", " << events[i].Internal << ", "
                << events[i].dwNumberOfBytesTransferred << "}";

            Scheduler *scheduler = e->m_scheduler;
            Fiber::ptr fiber;
            fiber.swap(e->m_fiber);

            // Clean up the AsyncEvent structure which can
            // be reused for the next Async IO call
            e->m_thread = emptytid();
            e->m_scheduler = NULL;
            scheduler->schedule(fiber);
        }
        if (count != tickles) {
            // Subtract the number of completed Async IO calls
            atomicAdd(m_pendingEventCount, (size_t)(-(ptrdiff_t)(count - tickles)));
        }
#ifndef NDEBUG
        if (lock.owns_lock()) {
            MORDOR_ASSERT(m_pendingEventCount == m_pendingEvents.size());
            lock.unlock();
        }
#endif
        // Because we recieved either a tickle or a completed Async IO call
        // we know that there must be some work lined up for the scheduler
        try {
            Fiber::yield();
        } catch (OperationAbortedException &) {
            return;
        }
    }
}

void IOManager::setIOCPErrorTolerance(size_t count, size_t seconds)
{
    boost::mutex::scoped_lock lock(m_errorMutex);
    m_iocpAllowedErrorCount = count;
    m_iocpErrorCountWindowInSeconds = seconds;
}

void
IOManager::tickle()
{
    // Send a special message with distinct key ~0.  This message does not correspond to
    // any real completed Async IO call, rather it is used to force the idle() method
    // out of a GetQueuedCompletionStatusEx status
    BOOL bRet = PostQueuedCompletionStatus(m_hCompletionPort, 0, ~0, NULL);
    MORDOR_LOG_LEVEL(g_log, bRet ? Log::DEBUG : Log::ERROR) << this
        << " PostQueuedCompletionStatus(" << m_hCompletionPort
        << ", 0, ~0, NULL): " << bRet << " (" << (bRet ? ERROR_SUCCESS : lastError()) << ")";

    if (!bRet) {
        boost::mutex::scoped_lock lock(m_errorMutex);

        if (m_iocpAllowedErrorCount != 0) {
            unsigned long long currentTime = Mordor::TimerManager::now() / 1000ULL;
            unsigned long long secondsElapsed = (currentTime - m_firstErrorTime) / 1000;
            if (secondsElapsed > m_iocpErrorCountWindowInSeconds) {
                // It's been a while since we started encountering errors
                m_firstErrorTime = currentTime;
                m_errorCount = 0;
            }

            if (++m_errorCount <= m_iocpAllowedErrorCount) {
                // #112528 - Swallow these errors untill we exceed the error tolerance
                MORDOR_LOG_INFO(g_logWaitBlock) << this << "  Ignoring PostQueuedCompletionStatus failure. Error tolerance = "
                    << m_iocpAllowedErrorCount << " Error count = " << m_errorCount;
                return;
            }
        }

        MORDOR_THROW_EXCEPTION_FROM_LAST_ERROR_API("PostQueuedCompletionStatus");
    }
}

}<|MERGE_RESOLUTION|>--- conflicted
+++ resolved
@@ -14,8 +14,8 @@
 static Logger::ptr g_logWaitBlock = Log::lookup("mordor:iomanager:waitblock");
 
 boost::mutex IOManager::m_errorMutex;
-size_t IOManager::m_iocpAllowedErrorCount = 0;
-size_t IOManager::m_iocpErrorCountWindowInSeconds = 0;
+size_t IOManager::m_iocpAllowedErrorCount = 0;
+size_t IOManager::m_iocpErrorCountWindowInSeconds = 0;
 size_t IOManager::m_errorCount = 0;
 unsigned long long IOManager::m_firstErrorTime = 0;
 
@@ -427,13 +427,9 @@
             << count << ") (" << (ret ? ERROR_SUCCESS : error) << ")";
         if (!ret && error) {
             if (error == WAIT_TIMEOUT) {
-<<<<<<< HEAD
-                std::vector<std::function<void ()> > expired = processTimers();
-=======
                 // No tickles or AsyncIO calls have happened so check for timers
                 // that need execution
-                std::vector<boost::function<void ()> > expired = processTimers();
->>>>>>> 9918a73b
+                std::vector<std::function<void ()> > expired = processTimers();
                 if (!expired.empty()) {
                     schedule(expired.begin(), expired.end());
                     expired.clear();
@@ -448,19 +444,13 @@
             }
             MORDOR_THROW_EXCEPTION_FROM_LAST_ERROR_API("GetQueuedCompletionStatusEx");
         }
-<<<<<<< HEAD
+
+        // Schedule any timers that are ready to execute
         std::vector<std::function<void ()> > expired = processTimers();
-        schedule(expired.begin(), expired.end());
-        expired.clear();
-=======
-
-        // Schedule any timers that are ready to execute
-        std::vector<boost::function<void ()> > expired = processTimers();
         if (!expired.empty()) {
             schedule(expired.begin(), expired.end());
             expired.clear();
         }
->>>>>>> 9918a73b
 
 #ifndef NDEBUG
         boost::mutex::scoped_lock lock(m_mutex, boost::defer_lock_t());
@@ -528,7 +518,7 @@
 
 void IOManager::setIOCPErrorTolerance(size_t count, size_t seconds)
 {
-    boost::mutex::scoped_lock lock(m_errorMutex);
+    boost::mutex::scoped_lock lock(m_errorMutex);
     m_iocpAllowedErrorCount = count;
     m_iocpErrorCountWindowInSeconds = seconds;
 }
@@ -543,28 +533,28 @@
     MORDOR_LOG_LEVEL(g_log, bRet ? Log::DEBUG : Log::ERROR) << this
         << " PostQueuedCompletionStatus(" << m_hCompletionPort
         << ", 0, ~0, NULL): " << bRet << " (" << (bRet ? ERROR_SUCCESS : lastError()) << ")";
-
-    if (!bRet) {
-        boost::mutex::scoped_lock lock(m_errorMutex);
-
-        if (m_iocpAllowedErrorCount != 0) {
-            unsigned long long currentTime = Mordor::TimerManager::now() / 1000ULL;
-            unsigned long long secondsElapsed = (currentTime - m_firstErrorTime) / 1000;
-            if (secondsElapsed > m_iocpErrorCountWindowInSeconds) {
-                // It's been a while since we started encountering errors
-                m_firstErrorTime = currentTime;
-                m_errorCount = 0;
-            }
-
-            if (++m_errorCount <= m_iocpAllowedErrorCount) {
-                // #112528 - Swallow these errors untill we exceed the error tolerance
-                MORDOR_LOG_INFO(g_logWaitBlock) << this << "  Ignoring PostQueuedCompletionStatus failure. Error tolerance = "
-                    << m_iocpAllowedErrorCount << " Error count = " << m_errorCount;
-                return;
-            }
-        }
-
-        MORDOR_THROW_EXCEPTION_FROM_LAST_ERROR_API("PostQueuedCompletionStatus");
+
+    if (!bRet) {
+        boost::mutex::scoped_lock lock(m_errorMutex);
+
+        if (m_iocpAllowedErrorCount != 0) {
+            unsigned long long currentTime = Mordor::TimerManager::now() / 1000ULL;
+            unsigned long long secondsElapsed = (currentTime - m_firstErrorTime) / 1000;
+            if (secondsElapsed > m_iocpErrorCountWindowInSeconds) {
+                // It's been a while since we started encountering errors
+                m_firstErrorTime = currentTime;
+                m_errorCount = 0;
+            }
+
+            if (++m_errorCount <= m_iocpAllowedErrorCount) {
+                // #112528 - Swallow these errors untill we exceed the error tolerance
+                MORDOR_LOG_INFO(g_logWaitBlock) << this << "  Ignoring PostQueuedCompletionStatus failure. Error tolerance = "
+                    << m_iocpAllowedErrorCount << " Error count = " << m_errorCount;
+                return;
+            }
+        }
+
+        MORDOR_THROW_EXCEPTION_FROM_LAST_ERROR_API("PostQueuedCompletionStatus");
     }
 }
 
