--- conflicted
+++ resolved
@@ -106,12 +106,8 @@
     size_t *mp_retries;
     bool m_writeInProgress, m_abortWrite;
     Future<> m_writeFuture, m_writeFuture2;
-<<<<<<< HEAD
     std::shared_ptr<HTTP::ClientRequest> m_writeRequest;
-=======
-    boost::shared_ptr<HTTP::ClientRequest> m_writeRequest;
-    boost::shared_ptr<HTTP::ClientRequest> m_readRequest;
->>>>>>> 9918a73b
+    std::shared_ptr<HTTP::ClientRequest> m_readRequest;
     boost::exception_ptr m_writeException;
 };
 
