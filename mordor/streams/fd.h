#ifndef __MORDOR_FD_STREAM_H__
#define __MORDOR_FD_STREAM_H__
// Copyright (c) 2009 - Mozy, Inc.

#include "stream.h"

namespace Mordor {

class IOManager;
class Scheduler;

class FDStream : public Stream
{
public:
    typedef std::shared_ptr<FDStream> ptr;

protected:
    FDStream();
    void init(int fd, IOManager *ioManager = NULL, Scheduler *scheduler = NULL,
        bool own = true);
public:
    FDStream(int fd, IOManager *ioManager = NULL, Scheduler *scheduler = NULL,
        bool own = true)
    { init(fd, ioManager, scheduler, own); }
    ~FDStream();

    bool supportsRead() { return true; }
    bool supportsWrite() { return true; }
    bool supportsSeek() { return true; }
    bool supportsSize() { return true; }
    bool supportsTruncate() { return true; }

    void close(CloseType type = BOTH);
    size_t read(Buffer &buffer, size_t length);
    size_t read(void *buffer, size_t length);
    void cancelRead();
    size_t write(const Buffer &buffer, size_t length);
    size_t write(const void *buffer, size_t length);
<<<<<<< HEAD
    void cancelWrite();
    long long seek(long long offset, Anchor anchor);
=======
    long long seek(long long offset, Anchor anchor = BEGIN);
>>>>>>> 9918a73b
    long long size();
    void truncate(long long size);
    void flush(bool flushParent = true);

    int fd() { return m_fd; }

private:
    IOManager *m_ioManager;
    Scheduler *m_scheduler;
    int m_fd;
    bool m_own, m_cancelledRead, m_cancelledWrite;
};

typedef FDStream NativeStream;
typedef int NativeHandle;

}

#endif
<|MERGE_RESOLUTION|>--- conflicted
+++ resolved
@@ -36,12 +36,8 @@
     void cancelRead();
     size_t write(const Buffer &buffer, size_t length);
     size_t write(const void *buffer, size_t length);
-<<<<<<< HEAD
     void cancelWrite();
-    long long seek(long long offset, Anchor anchor);
-=======
     long long seek(long long offset, Anchor anchor = BEGIN);
->>>>>>> 9918a73b
     long long size();
     void truncate(long long size);
     void flush(bool flushParent = true);
