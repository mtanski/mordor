--- conflicted
+++ resolved
@@ -77,17 +77,12 @@
 
 private:
     void wantRead();
-    int sslCallWithLock(boost::function<int ()> dg, unsigned long *error);
+    int sslCallWithLock(std::function<int ()> dg, unsigned long *error);
 
 private:
-<<<<<<< HEAD
+    boost::mutex m_mutex;
     std::shared_ptr<SSL_CTX> m_ctx;
     std::shared_ptr<SSL> m_ssl;
-=======
-    boost::mutex m_mutex;
-    boost::shared_ptr<SSL_CTX> m_ctx;
-    boost::shared_ptr<SSL> m_ssl;
->>>>>>> 9918a73b
     Buffer m_readBuffer, m_writeBuffer;
     BIO *m_readBio, *m_writeBio;
 };
