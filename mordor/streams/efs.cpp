--- conflicted
+++ resolved
@@ -90,26 +90,17 @@
 EFSStream::init()
 {
     MORDOR_ASSERT(m_context);
-<<<<<<< HEAD
-    if (m_read)
-        m_fiber = Fiber::ptr(new Fiber(std::bind(&EFSStream::readFiber,
-            this)));
-    else
-        m_fiber = Fiber::ptr(new Fiber(std::bind(&EFSStream::writeFiber,
-            this)));
-=======
-    boost::function<void ()> dg;
+    std::function<void ()> dg;
     if (m_read) {
-        dg = boost::bind(&EFSStream::readFiber, this);
+        dg = std::bind(&EFSStream::readFiber, this);
     } else {
-        dg = boost::bind(&EFSStream::writeFiber, this);
+        dg = std::bind(&EFSStream::writeFiber, this);
     }
     if (m_fiber) {
         m_fiber->reset(dg);
     } else {
         m_fiber.reset(new Fiber(dg));
     }
->>>>>>> 9918a73b
 }
 
 EFSStream::~EFSStream()
