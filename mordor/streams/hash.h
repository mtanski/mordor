--- conflicted
+++ resolved
@@ -47,31 +47,7 @@
     virtual void updateHash(const void *buffer, size_t length) = 0;
 };
 
-<<<<<<< HEAD
-class SHAStream : public HashStream
-{
-public:
-    typedef std::shared_ptr<SHAStream> ptr;
-
-protected:
-    SHAStream(Stream::ptr parent, bool own = true)
-        : HashStream(parent, own)
-    {}
-};
-
-class SHA0or1Stream : public SHAStream
-{
-protected:
-    SHA0or1Stream(Stream::ptr parent, bool own = true)
-        : SHAStream(parent, own)
-    {}
-    SHA0or1Stream(Stream::ptr parent, const SHA_CTX &ctx, bool own = true)
-        : SHAStream(parent, own),
-          m_ctx(ctx)
-    {}
-=======
 template<HASH_TYPE H> struct HashOps {};
->>>>>>> 9918a73b
 
 #ifndef OPENSSL_NO_SHA0
 template<>
@@ -105,15 +81,6 @@
 };
 #endif
 
-<<<<<<< HEAD
-class SHA0Stream : public SHA0or1Stream
-{
-public:
-    SHA0Stream(Stream::ptr parent, bool own = true);
-    SHA0Stream(Stream::ptr parent, const SHA_CTX &ctx, bool own = true)
-        : SHA0or1Stream(parent, ctx, own)
-    {}
-=======
 #ifndef OPENSSL_NO_SHA256
 template<>
 struct HashOps<SHA224>
@@ -128,7 +95,6 @@
     { return SHA224_Final(md, ctx); }
     static size_t digestLength() { return SHA224_DIGEST_LENGTH; }
 };
->>>>>>> 9918a73b
 
 template<>
 struct HashOps<SHA256>
@@ -159,53 +125,16 @@
     static size_t digestLength() { return MD5_DIGEST_LENGTH; }
 };
 
-<<<<<<< HEAD
-class SHA1Stream : public SHA0or1Stream
-{
-public:
-    SHA1Stream(Stream::ptr parent, bool own = true);
-    SHA1Stream(Stream::ptr parent, const SHA_CTX &ctx, bool own = true)
-        : SHA0or1Stream(parent, ctx, own)
-    {}
-=======
 template<HASH_TYPE H>
 class _HashStream : public HashStream
 {
 public:
     typedef typename HashOps<H>::ctx_type ctx_type;
-    typedef boost::shared_ptr<_HashStream<H> > ptr;
->>>>>>> 9918a73b
+    typedef std::shared_ptr<_HashStream<H> > ptr;
 
 private:
     typedef HashOps<H> hash_ops;
 
-<<<<<<< HEAD
-class SHA256Stream : public SHAStream
-{
-public:
-    SHA256Stream(Stream::ptr parent, bool own = true);
-    SHA256Stream(Stream::ptr parent, const SHA256_CTX &ctx, bool own = true)
-        : SHAStream(parent, own)
-	, m_ctx(ctx)
-    {}
-
-    using HashStream::hash;
-    void hash(void *result, size_t length) const;
-    void reset();
-
-public:
-    size_t hashSize() const;
-    SHA256_CTX ctx() const { return m_ctx; }
-
-protected:
-    SHA256_CTX m_ctx;
-    void updateHash(const void *buffer, size_t length);
- };
-
-class MD5Stream : public HashStream
-{
-=======
->>>>>>> 9918a73b
 public:
     _HashStream(Stream::ptr parent, bool own = true)
         : HashStream(parent, own)
