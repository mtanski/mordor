--- conflicted
+++ resolved
@@ -58,7 +58,7 @@
             // OR auto start is set
             if (m_lastTimedOut == TIMING || m_autoStart) {
                 m_timer = m_timerManager.registerTimer(timeout,
-                        boost::bind(&TimeoutHandler::onTimeout, this));
+                        std::bind(&TimeoutHandler::onTimeout, this));
             }
         }
     }
@@ -74,7 +74,7 @@
     m_lastTimedOut = TIMING;
     if (isTimeoutSet())
         m_timer = m_timerManager.registerTimer(m_timeout,
-            boost::bind(&TimeoutHandler::onTimeout, this));
+            std::bind(&TimeoutHandler::onTimeout, this));
 }
 
 bool
@@ -106,73 +106,30 @@
 TimeoutStream::readTimeout(unsigned long long readTimeout)
 {
     FiberMutex::ScopedLock lock(m_mutex);
-<<<<<<< HEAD
-    m_readTimeout = readTimeout;
-    if (m_readTimer) {
-        if (readTimeout == ~0ull) {
-            m_readTimer->cancel();
-            m_readTimer.reset();
-        } else {
-            m_readTimer->reset(readTimeout, true);
-        }
-    } else if (m_readTimeout != ~0ull && !m_readTimedOut) {
-        m_readTimer = m_timerManager.registerTimer(m_readTimeout,
-            std::bind(&cancelReadLocal, parent(),
-            std::ref(m_readTimedOut), std::ref(m_permaReadTimedOut)));
-    }
-=======
-    m_reader.setTimeout(readTimeout, boost::bind(&cancelReadLocal, parent()));
->>>>>>> 9918a73b
+    m_reader.setTimeout(readTimeout, std::bind(&cancelReadLocal, parent()));
 }
 
 void
 TimeoutStream::writeTimeout(unsigned long long writeTimeout)
 {
     FiberMutex::ScopedLock lock(m_mutex);
-<<<<<<< HEAD
-    m_writeTimeout = writeTimeout;
-    if (m_writeTimer) {
-        if (writeTimeout == ~0ull) {
-            m_writeTimer->cancel();
-            m_writeTimer.reset();
-        } else {
-            m_writeTimer->reset(writeTimeout, true);
-        }
-    } else if (m_writeTimeout != ~0ull && !m_writeTimedOut) {
-        m_writeTimer = m_timerManager.registerTimer(m_writeTimeout,
-            std::bind(&cancelWriteLocal, parent(),
-            std::ref(m_writeTimedOut), std::ref(m_permaWriteTimedOut)));
-    }
-=======
-    m_writer.setTimeout(writeTimeout, boost::bind(&cancelWriteLocal, parent()));
+    m_writer.setTimeout(writeTimeout, std::bind(&cancelWriteLocal, parent()));
 }
 
 void
 TimeoutStream::idleTimeout(unsigned long long idleTimeout)
 {
     FiberMutex::ScopedLock lock(m_mutex);
-    m_idler.setTimeout(idleTimeout, boost::bind(&cancelReadWriteLocal, parent()));
->>>>>>> 9918a73b
+    m_idler.setTimeout(idleTimeout, std::bind(&cancelReadWriteLocal, parent()));
 }
 
 size_t
 TimeoutStream::read(Buffer &buffer, size_t length)
 {
     FiberMutex::ScopedLock lock(m_mutex);
-<<<<<<< HEAD
-    if (m_permaReadTimedOut)
-        MORDOR_THROW_EXCEPTION(TimedOutException());
-    m_readTimedOut = false;
-    MORDOR_ASSERT(!m_readTimer);
-    if (m_readTimeout != ~0ull)
-        m_readTimer = m_timerManager.registerTimer(m_readTimeout,
-            std::bind(&cancelReadLocal, parent(),
-            std::ref(m_readTimedOut), std::ref(m_permaReadTimedOut)));
-=======
     // start read timer & tickle idle
     m_reader.startTimer();
     m_idler.refreshTimer();
->>>>>>> 9918a73b
     lock.unlock();
     size_t result;
     try {
@@ -199,20 +156,9 @@
 TimeoutStream::write(const Buffer &buffer, size_t length)
 {
     FiberMutex::ScopedLock lock(m_mutex);
-<<<<<<< HEAD
-    if (m_permaWriteTimedOut)
-        MORDOR_THROW_EXCEPTION(TimedOutException());
-    m_writeTimedOut = false;
-    MORDOR_ASSERT(!m_writeTimer);
-    if (m_writeTimeout != ~0ull)
-        m_writeTimer = m_timerManager.registerTimer(m_writeTimeout,
-            std::bind(&cancelWriteLocal, parent(),
-            std::ref(m_writeTimedOut), std::ref(m_permaWriteTimedOut)));
-=======
     // start write timer & tickle idle
     m_writer.startTimer();
     m_idler.refreshTimer();
->>>>>>> 9918a73b
     lock.unlock();
     size_t result;
     try {
