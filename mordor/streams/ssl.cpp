// Copyright (c) 2009 - Mozy, Inc.

#include "ssl.h"

#include <sstream>

#include <openssl/err.h>
#include <openssl/x509v3.h>

#include "mordor/assert.h"
#include "mordor/log.h"
#include "mordor/util.h"

#ifdef MSVC
#pragma comment(lib, "libeay32")
#pragma comment(lib, "ssleay32")
#endif

namespace Mordor {

static Logger::ptr g_log = Log::lookup("mordor:streams:ssl");

namespace {

static struct SSLInitializer {
    SSLInitializer()
    {
        SSL_library_init();
        SSL_load_error_strings();
    }
    ~SSLInitializer()
    {
        ERR_free_strings();
        CRYPTO_cleanup_all_ex_data();
        EVP_cleanup();
    }
} g_init;

}

static bool hasOpenSSLError()
{
    unsigned long err = ERR_peek_error();
    if (err == SSL_ERROR_NONE)
        return false;
    switch (ERR_GET_REASON(err)) {
        case ERR_R_MALLOC_FAILURE:
            throw std::bad_alloc();
        case ERR_R_PASSED_NULL_PARAMETER:
            {
                char buf[120];
                ERR_error_string(err, buf);
                MORDOR_THROW_EXCEPTION(std::invalid_argument(buf));
            }
        default:
            return true;
    }
}

static std::string getOpenSSLErrorMessage()
{
    std::ostringstream os;
    unsigned long err;
    char buf[120];
    while ( (err = ERR_get_error()) != SSL_ERROR_NONE) {
        if (!os.str().empty())
            os << "\n";
        os << ERR_error_string(err, buf);
    }
    return os.str();
}

OpenSSLException::OpenSSLException() :
    std::runtime_error(getOpenSSLErrorMessage())
{
}

std::string
CertificateVerificationException::constructMessage(long verifyResult)
{
    return X509_verify_cert_error_string(verifyResult);
}

// Adapted from https://www.codeblog.org/viewsrc/openssl-fips-1.1.1/demos/x509/mkcert.c
static void add_ext(X509 *cert, int nid, const char *value);

static void mkcert(std::shared_ptr<X509> &cert,
                  std::shared_ptr<EVP_PKEY> &pkey, int bits, int serial,
                  int days, const std::string &commonName)
{
    RSA *rsa;
    X509_NAME *name=NULL;

    pkey.reset(EVP_PKEY_new(), &EVP_PKEY_free);
    if (!pkey)
        throw std::bad_alloc();
    cert.reset(X509_new(), &X509_free);
    if (!cert)
        throw std::bad_alloc();

    rsa = RSA_generate_key(bits,RSA_F4,NULL,NULL);
    MORDOR_VERIFY(EVP_PKEY_assign_RSA(pkey.get(),rsa));

    X509_set_version(cert.get(),2);
    ASN1_INTEGER_set(X509_get_serialNumber(cert.get()),serial);
    X509_gmtime_adj(X509_get_notBefore(cert.get()),0);
    X509_gmtime_adj(X509_get_notAfter(cert.get()),(long)60*60*24*days);
    X509_set_pubkey(cert.get(),pkey.get());

    name=X509_get_subject_name(cert.get());

    /* This function creates and adds the entry, working out the
     * correct string type and performing checks on its length.
     * Normally we'd check the return value for errors...
     */
    X509_NAME_add_entry_by_txt(name,"C",
                            MBSTRING_ASC,
                            (const unsigned char *)"United States",
                            -1, -1, 0);
    const char *cn = commonName.c_str();
    if (commonName.empty())
        cn = "Mordor Default Self-signed Certificate";
    X509_NAME_add_entry_by_txt(name,"CN",
                            MBSTRING_ASC,
                            (const unsigned char *)cn,
                            -1, -1, 0);

    /* Its self signed so set the issuer name to be the same as the
     * subject.
     */
    X509_set_issuer_name(cert.get(),name);

    /* Add various extensions: standard extensions */
    add_ext(cert.get(), NID_basic_constraints, "critical,CA:TRUE");
    add_ext(cert.get(), NID_key_usage, "critical,keyCertSign,cRLSign");

    add_ext(cert.get(), NID_subject_key_identifier, "hash");

    /* Some Netscape specific extensions */
    add_ext(cert.get(), NID_netscape_cert_type, "sslCA");

    MORDOR_VERIFY(X509_sign(cert.get(),pkey.get(),EVP_md5()));
}

/* Add extension using V3 code: we can set the config file as NULL
 * because we wont reference any other sections.
 */

void add_ext(X509 *cert, int nid, const char *value)
{
    X509_EXTENSION *ex = NULL;
    X509V3_CTX ctx;
    /* This sets the 'context' of the extensions. */
    /* No configuration database */
    X509V3_set_ctx_nodb(&ctx);
    /* Issuer and subject certs: both the target since it is self signed,
     * no request and no CRL
     */
    X509V3_set_ctx(&ctx, cert, cert, NULL, NULL, 0);
    MORDOR_VERIFY(X509V3_EXT_conf_nid(NULL, &ctx, nid, (char*) value));

    X509_add_ext(cert,ex,-1);
    X509_EXTENSION_free(ex);
}

std::shared_ptr<SSL_CTX>
SSLStream::generateSelfSignedCertificate(const std::string &commonName)
{
    std::shared_ptr<SSL_CTX> ctx;
    ctx.reset(SSL_CTX_new(SSLv23_server_method()), &SSL_CTX_free);
    std::shared_ptr<X509> cert;
    std::shared_ptr<EVP_PKEY> pkey;
    mkcert(cert, pkey, 1024, rand(), 365, commonName);
    SSL_CTX_use_certificate(ctx.get(), cert.get());
    SSL_CTX_use_PrivateKey(ctx.get(), pkey.get());
    return ctx;
}

SSLStream::SSLStream(Stream::ptr parent, bool client, bool own, SSL_CTX *ctx)
: MutatingFilterStream(parent, own)
{
    MORDOR_ASSERT(parent);
    clearSSLError();
    if (ctx)
        m_ctx.reset(ctx, &nop<SSL_CTX *>);
    // Auto-generate self-signed server cert
    else if (!client)
        m_ctx = generateSelfSignedCertificate();
    else
        m_ctx.reset(SSL_CTX_new(SSLv23_client_method()), &SSL_CTX_free);
    if (!m_ctx) {
        MORDOR_ASSERT(hasOpenSSLError());
        MORDOR_THROW_EXCEPTION(OpenSSLException(getOpenSSLErrorMessage()))
            << boost::errinfo_api_function("SSL_CTX_new");
    }

    m_ssl.reset(SSL_new(m_ctx.get()), &SSL_free);
    if (!m_ssl) {
        MORDOR_ASSERT(hasOpenSSLError());
        MORDOR_THROW_EXCEPTION(OpenSSLException(getOpenSSLErrorMessage()))
            << boost::errinfo_api_function("SSL_CTX_new");
    }
    m_readBio = BIO_new(BIO_s_mem());
    m_writeBio = BIO_new(BIO_s_mem());
    if (!m_readBio || !m_writeBio) {
        if (m_readBio) BIO_free(m_readBio);
        if (m_writeBio) BIO_free(m_writeBio);
        MORDOR_ASSERT(hasOpenSSLError());
        MORDOR_THROW_EXCEPTION(OpenSSLException(getOpenSSLErrorMessage()))
            << boost::errinfo_api_function("BIO_new");
    }
    BIO_set_mem_eof_return(m_readBio, -1);

    SSL_set_bio(m_ssl.get(), m_readBio, m_writeBio);
}

void
SSLStream::clearSSLError()
{
    std::string msg;
    unsigned long err = SSL_ERROR_NONE;
    while ((err = ERR_get_error()) != SSL_ERROR_NONE) {
        switch (ERR_GET_REASON(err)) {
            case ERR_R_MALLOC_FAILURE:
                msg = "bad alloc";
                break;
            case ERR_R_PASSED_NULL_PARAMETER:
                msg = "invalid argument";
                break;
            default:
                {
                    char buf[120];
                    const char * errBuf = ERR_error_string(err, buf);
                    if (errBuf != NULL) {
                        msg = errBuf;
                    }
                }
        }
        MORDOR_LOG_ERROR(g_log) << this
                << " ssl: " << m_ssl.get()
                << " ignoring error: " << err
                << " error msg: " << msg;
    };

    // Clear it again for insurance.
    ERR_clear_error();
}

void
SSLStream::close(CloseType type)
{
    MORDOR_ASSERT(type == BOTH);
    if (!(sslCallWithLock(boost::bind(SSL_get_shutdown, m_ssl.get()), NULL) & SSL_SENT_SHUTDOWN)) {
        unsigned long error = SSL_ERROR_NONE;
        const int result = sslCallWithLock(boost::bind(SSL_shutdown, m_ssl.get()), &error);
        if (result <= 0) {
            MORDOR_LOG_DEBUG(g_log) << this << " SSL_shutdown(" << m_ssl.get()
                << "): " << result << " (" << error << ")";
            switch (error) {
                case SSL_ERROR_NONE:
                case SSL_ERROR_ZERO_RETURN:
                    break;
                case SSL_ERROR_WANT_READ:
                case SSL_ERROR_WANT_WRITE:
                case SSL_ERROR_WANT_CONNECT:
                case SSL_ERROR_WANT_ACCEPT:
                case SSL_ERROR_WANT_X509_LOOKUP:
                    MORDOR_NOTREACHED();
                case SSL_ERROR_SYSCALL:
                    if (hasOpenSSLError()) {
                        std::string message = getOpenSSLErrorMessage();
                        MORDOR_LOG_ERROR(g_log) << this << " SSL_shutdown("
                            << m_ssl.get() << "): " << result << " (" << error
                            << ", " << message << ")";
                        MORDOR_THROW_EXCEPTION(OpenSSLException(message))
                            << boost::errinfo_api_function("SSL_shutdown");
                    }
                    MORDOR_LOG_ERROR(g_log) << this << " SSL_shutdown("
                        << m_ssl.get() << "): " << result << " (" << error
                        << ")";
                    if (result == 0)
                        break;
                    MORDOR_THROW_EXCEPTION_FROM_LAST_ERROR_API("SSL_shutdown");
                case SSL_ERROR_SSL:
                    {
                        MORDOR_ASSERT(hasOpenSSLError());
                        std::string message = getOpenSSLErrorMessage();
                        MORDOR_LOG_ERROR(g_log) << this << " SSL_shutdown("
                            << m_ssl.get() << "): " << result << " (" << error
                            << ", " << message << ")";
                        MORDOR_THROW_EXCEPTION(OpenSSLException(message))
                            << boost::errinfo_api_function("SSL_shutdown");
                    }
                default:
                    MORDOR_NOTREACHED();
            }
        }
        flush(false);
    }

    while (!(sslCallWithLock(boost::bind(SSL_get_shutdown, m_ssl.get()), NULL) & SSL_RECEIVED_SHUTDOWN)) {
        unsigned long error = SSL_ERROR_NONE;
        const int result = sslCallWithLock(boost::bind(SSL_shutdown, m_ssl.get()), &error);
        MORDOR_LOG_DEBUG(g_log) << this << " SSL_shutdown(" << m_ssl.get()
            << "): " << result << " (" << error << ")";
        if (result > 0) {
            break;
        }
        switch (error) {
            case SSL_ERROR_NONE:
            case SSL_ERROR_ZERO_RETURN:
                break;
            case SSL_ERROR_WANT_READ:
                flush();
                wantRead();
                continue;
            case SSL_ERROR_WANT_WRITE:
            case SSL_ERROR_WANT_CONNECT:
            case SSL_ERROR_WANT_ACCEPT:
            case SSL_ERROR_WANT_X509_LOOKUP:
                MORDOR_NOTREACHED();
            case SSL_ERROR_SYSCALL:
                if (hasOpenSSLError()) {
                    std::string message = getOpenSSLErrorMessage();
                    MORDOR_LOG_ERROR(g_log) << this << " SSL_shutdown("
                        << m_ssl.get() << "): " << result << " (" << error
                        << ", " << message << ")";
                    MORDOR_THROW_EXCEPTION(OpenSSLException(message))
                        << boost::errinfo_api_function("SSL_shutdown");
                }
                MORDOR_LOG_WARNING(g_log) << this << " SSL_shutdown(" << m_ssl.get()
                    << "): " << result << " (" << error << ")";
                if (result == 0) {
<<<<<<< HEAD
                    // Transport EOF without close notify
                    MORDOR_LOG_WARNING(g_log) << this << " SSL_shutdown(" << m_ssl.get()
                        << "): " << result << " (" << error << ")";
                    break;
                } else {
                    // Received more SSL data after sending close notify
                    MORDOR_LOG_WARNING(g_log) << this << " SSL_shutdown(" << m_ssl.get()
                        << "): " << result << " (" << error << ")";
=======
>>>>>>> 9918a73b
                    break;
                }
            case SSL_ERROR_SSL:
                {
                    MORDOR_ASSERT(hasOpenSSLError());
                    std::string message = getOpenSSLErrorMessage();
                    MORDOR_LOG_ERROR(g_log) << this << " SSL_shutdown("
                        << m_ssl.get() << "): " << result << " (" << error
                        << ", " << message << ")";
                    MORDOR_THROW_EXCEPTION(OpenSSLException(message))
                        << boost::errinfo_api_function("SSL_shutdown");
                }
            default:
                MORDOR_NOTREACHED();
        }
        break;
    }
    parent()->close();
}

size_t
SSLStream::read(void *buffer, size_t length)
{
    const int toRead = (int)std::min<size_t>(0x0fffffff, length);
    while (true) {
        unsigned long error = SSL_ERROR_NONE;
        const int result = sslCallWithLock(boost::bind(SSL_read, m_ssl.get(), buffer, toRead), &error);
        if (result > 0) {
            return result;
        }
        MORDOR_LOG_DEBUG(g_log) << this << " SSL_read(" << m_ssl.get() << ", "
            << toRead << "): " << result << " (" << error << ")";
        switch (error) {
            case SSL_ERROR_NONE:
                return result;
            case SSL_ERROR_ZERO_RETURN:
                // Received close_notify message
                MORDOR_ASSERT(result == 0);
                return 0;
            case SSL_ERROR_WANT_READ:
                wantRead();
                continue;
            case SSL_ERROR_WANT_WRITE:
            case SSL_ERROR_WANT_CONNECT:
            case SSL_ERROR_WANT_ACCEPT:
            case SSL_ERROR_WANT_X509_LOOKUP:
                MORDOR_NOTREACHED();
            case SSL_ERROR_SYSCALL:
                if (hasOpenSSLError()) {
                    std::string message = getOpenSSLErrorMessage();
                    MORDOR_LOG_ERROR(g_log) << this << " SSL_read("
                        << m_ssl.get() << ", " << toRead << "): " << result
                        << " (" << error << ", " << message << ")";
                    MORDOR_THROW_EXCEPTION(OpenSSLException(message))
                        << boost::errinfo_api_function("SSL_read");
                }
                MORDOR_LOG_WARNING(g_log) << this << " SSL_read("
                    << m_ssl.get() << ", " << toRead << "): " << result
                    << " (" << error << ")";
                if (result == 0) {
                    return 0;
                }
                MORDOR_THROW_EXCEPTION_FROM_LAST_ERROR_API("SSL_read");
            case SSL_ERROR_SSL:
                {
                    MORDOR_ASSERT(hasOpenSSLError());
                    std::string message = getOpenSSLErrorMessage();
                    MORDOR_LOG_ERROR(g_log) << this << " SSL_read("
                        << m_ssl.get() << ", " << toRead << "): " << result
                        << " (" << error << ", " << message << ")";
                    MORDOR_THROW_EXCEPTION(OpenSSLException(message))
                        << boost::errinfo_api_function("SSL_read");
                }
            default:
                MORDOR_NOTREACHED();
        }
    }
}

size_t
SSLStream::write(const Buffer &buffer, size_t length)
{
    // SSL_write will create at least two SSL records for each call -
    // one for data, and one tiny one for the checksum or IV or something.
    // Dealing with lots of extra records can take some serious CPU time
    // server-side, so we want to provide it with as much data as possible,
    // even if that means reallocating.  That's why we use pass the flag to
    // coalesce small segments, instead of only doing the first available
    // segment
    return Stream::write(buffer, length, true);
}

size_t
SSLStream::write(const void *buffer, size_t length)
{
    flush(false);
    if (length == 0)
        return 0;

    const int toWrite = (int)std::min<size_t>(0x7fffffff, length);
    while (true) {
        unsigned long error = SSL_ERROR_NONE;
        const int result = sslCallWithLock(boost::bind(SSL_write, m_ssl.get(), buffer, toWrite), &error);
        if (result > 0) {
            return result;
        }

        MORDOR_LOG_DEBUG(g_log) << this << " SSL_write(" << m_ssl.get() << ", "
            << toWrite << "): " << result << " (" << error << ")";
        switch (error) {
            case SSL_ERROR_NONE:
                return result;
            case SSL_ERROR_ZERO_RETURN:
                // Received close_notify message
                MORDOR_ASSERT(result != 0);
                return result;
            case SSL_ERROR_WANT_READ:
                MORDOR_THROW_EXCEPTION(OpenSSLException("SSL_write generated SSL_ERROR_WANT_READ"));
            case SSL_ERROR_WANT_WRITE:
            case SSL_ERROR_WANT_CONNECT:
            case SSL_ERROR_WANT_ACCEPT:
            case SSL_ERROR_WANT_X509_LOOKUP:
                MORDOR_NOTREACHED();
            case SSL_ERROR_SYSCALL:
                if (hasOpenSSLError()) {
                        std::string message = getOpenSSLErrorMessage();
                        MORDOR_LOG_ERROR(g_log) << this << " SSL_write("
                            << m_ssl.get() << ", " << toWrite << "): "
                            << result << " (" << error << ", " << message
                            << ")";
                        MORDOR_THROW_EXCEPTION(OpenSSLException(message))
                            << boost::errinfo_api_function("SSL_write");
                }
                MORDOR_LOG_ERROR(g_log) << this << " SSL_write("
                    << m_ssl.get() << ", " << toWrite << "): " << result
                    << " (" << error << ")";
                if (result == 0) {
                    MORDOR_THROW_EXCEPTION(UnexpectedEofException());
                }
                MORDOR_THROW_EXCEPTION_FROM_LAST_ERROR_API("SSL_write");
            case SSL_ERROR_SSL:
                {
                    MORDOR_ASSERT(hasOpenSSLError());
                    std::string message = getOpenSSLErrorMessage();
                    MORDOR_LOG_ERROR(g_log) << this << " SSL_write("
                        << m_ssl.get() << ", " << toWrite << "): " << result
                        << " (" << error << ", " << message << ")";
                    MORDOR_THROW_EXCEPTION(OpenSSLException(message))
                        << boost::errinfo_api_function("SSL_write");
                }
            default:
                MORDOR_NOTREACHED();
        }
    }
}

void
SSLStream::flush(bool flushParent)
{
<<<<<<< HEAD
    char *writeBuf;
    size_t toWrite = BIO_get_mem_data(m_writeBio, &writeBuf);
    m_writeBuffer.copyIn(writeBuf, toWrite);
    if (BIO_reset(m_writeBio) != 1)
      MORDOR_LOG_TRACE(g_log) << this << " BIO_reset failed ??";
=======
    static const int WRITE_BUF_LENGTH = 4096;
    char writeBuf[WRITE_BUF_LENGTH];
    int toWrite = 0;
    do {
        toWrite = BIO_read(m_writeBio, (void *)writeBuf, WRITE_BUF_LENGTH);
        if (toWrite > 0) {
            m_writeBuffer.copyIn((const void *)writeBuf, toWrite);
        }
    } while (toWrite > 0);

    if (m_writeBuffer.readAvailable() == 0)
        return;
>>>>>>> 9918a73b

    while (m_writeBuffer.readAvailable()) {
        MORDOR_LOG_TRACE(g_log) << this << " parent()->write("
            << m_writeBuffer.readAvailable() << ")";
        size_t written = parent()->write(m_writeBuffer,
            m_writeBuffer.readAvailable());
        MORDOR_LOG_TRACE(g_log) << this << " parent()->write("
            << m_writeBuffer.readAvailable() << "): " << written;
        m_writeBuffer.consume(written);
    }

    if (flushParent)
        parent()->flush(flushParent);
}

void
SSLStream::accept()
{
    while (true) {
        unsigned long error = SSL_ERROR_NONE;
        const int result = sslCallWithLock(boost::bind(SSL_accept, m_ssl.get()), &error);
        if (result > 0) {
            flush(false);
            return;
        }
        MORDOR_LOG_DEBUG(g_log) << this << " SSL_accept(" << m_ssl.get()
            << "): " << result << " (" << error << ")";
        switch (error) {
            case SSL_ERROR_NONE:
                flush(false);
                return;
            case SSL_ERROR_ZERO_RETURN:
                // Received close_notify message
                return;
            case SSL_ERROR_WANT_READ:
                flush();
                wantRead();
                continue;
            case SSL_ERROR_WANT_WRITE:
            case SSL_ERROR_WANT_CONNECT:
            case SSL_ERROR_WANT_ACCEPT:
            case SSL_ERROR_WANT_X509_LOOKUP:
                MORDOR_NOTREACHED();
            case SSL_ERROR_SYSCALL:
                if (hasOpenSSLError()) {
                    std::string message = getOpenSSLErrorMessage();
                    MORDOR_LOG_ERROR(g_log) << this << " SSL_accept("
                        << m_ssl.get() << "): " << result << " (" << error
                        << ", " << message << ")";
                    MORDOR_THROW_EXCEPTION(OpenSSLException(message))
                        << boost::errinfo_api_function("SSL_accept");
                }
                MORDOR_LOG_ERROR(g_log) << this << " SSL_accept("
                    << m_ssl.get() << "): " << result << " (" << error
                    << ")";
                if (result == 0) {
                    MORDOR_THROW_EXCEPTION(UnexpectedEofException());
                }
                MORDOR_THROW_EXCEPTION_FROM_LAST_ERROR_API("SSL_accept");
            case SSL_ERROR_SSL:
                {
                    MORDOR_ASSERT(hasOpenSSLError());
                    std::string message = getOpenSSLErrorMessage();
                    MORDOR_LOG_ERROR(g_log) << this << " SSL_accept("
                        << m_ssl.get() << "): " << result << " (" << error
                        << ", " << message << ")";
                    MORDOR_THROW_EXCEPTION(OpenSSLException(message))
                        << boost::errinfo_api_function("SSL_accept");
                }
            default:
                MORDOR_NOTREACHED();
        }
    }
}

void
SSLStream::connect()
{
    while (true) {
        unsigned long error = SSL_ERROR_NONE;
        const int result = sslCallWithLock(boost::bind(SSL_connect, m_ssl.get()), &error);
        MORDOR_LOG_DEBUG(g_log) << this << " SSL_connect(" << m_ssl.get()
            << "): " << result << " (" << error << ")";
        if (result > 0) {
            flush(false);
            return;
        }
        switch (error) {
            case SSL_ERROR_NONE:
                flush(false);
                return;
            case SSL_ERROR_ZERO_RETURN:
                // Received close_notify message
                return;
            case SSL_ERROR_WANT_READ:
                flush();
                wantRead();
                continue;
            case SSL_ERROR_WANT_WRITE:
            case SSL_ERROR_WANT_CONNECT:
            case SSL_ERROR_WANT_ACCEPT:
            case SSL_ERROR_WANT_X509_LOOKUP:
                MORDOR_NOTREACHED();
            case SSL_ERROR_SYSCALL:
                if (hasOpenSSLError()) {
                    std::string message = getOpenSSLErrorMessage();
                    MORDOR_LOG_ERROR(g_log) << this << " SSL_connect("
                        << m_ssl.get() << "): " << result << " (" << error
                        << ", " << message << ")";
                    MORDOR_THROW_EXCEPTION(OpenSSLException(message))
                        << boost::errinfo_api_function("SSL_connect");
                }
                MORDOR_LOG_ERROR(g_log) << this << " SSL_connect("
                    << m_ssl.get() << "): " << result << " (" << error
                    << ")";
                if (result == 0) {
                    MORDOR_THROW_EXCEPTION(UnexpectedEofException());
                }
                MORDOR_THROW_EXCEPTION_FROM_LAST_ERROR_API("SSL_connect");
            case SSL_ERROR_SSL:
                {
                    MORDOR_ASSERT(hasOpenSSLError());
                    std::string message = getOpenSSLErrorMessage();
                    MORDOR_LOG_ERROR(g_log) << this << " SSL_connect("
                        << m_ssl.get() << "): " << result << " (" << error
                        << ", " << message << ")";
                    MORDOR_THROW_EXCEPTION(OpenSSLException(message))
                        << boost::errinfo_api_function("SSL_connect");
                }
            default:
                MORDOR_NOTREACHED();
        }
    }
}

void
SSLStream::serverNameIndication(const std::string &hostname)
{
    // Older versions of OpenSSL don't support this (I'm looking at you,
    // Leopard); just ignore it then
#ifdef SSL_set_tlsext_host_name
    boost::mutex::scoped_lock lock(m_mutex);
    if (!SSL_set_tlsext_host_name(m_ssl.get(), hostname.c_str())) {
        if (!hasOpenSSLError()) return;
        std::string message = getOpenSSLErrorMessage();
        MORDOR_LOG_ERROR(g_log) << this << " SSL_set_tlsext_host_name("
            << m_ssl.get() << ", " << hostname.c_str() << "): " << message;
        MORDOR_THROW_EXCEPTION(OpenSSLException(message))
            << boost::errinfo_api_function("SSL_set_tlsext_host_name");
    }
#endif
}

void
SSLStream::verifyPeerCertificate()
{
    const long verifyResult = sslCallWithLock(boost::bind(SSL_get_verify_result, m_ssl.get()), NULL);
    MORDOR_LOG_LEVEL(g_log, verifyResult ? Log::WARNING : Log::DEBUG) << this
        << " SSL_get_verify_result(" << m_ssl.get() << "): "
        << verifyResult;
    if (verifyResult != X509_V_OK)
        MORDOR_THROW_EXCEPTION(CertificateVerificationException(verifyResult));
}

void
SSLStream::verifyPeerCertificate(const std::string &hostname)
{
    if (!hostname.empty()) {
        boost::mutex::scoped_lock lock(m_mutex);
        std::string wildcardHostname = "*";
        size_t dot = hostname.find('.');
        if (dot != std::string::npos)
            wildcardHostname.append(hostname.substr(dot));
        std::shared_ptr<X509> cert;
        cert.reset(SSL_get_peer_certificate(m_ssl.get()), &X509_free);
        if (!cert)
            MORDOR_THROW_EXCEPTION(CertificateVerificationException(
                X509_V_ERR_APPLICATION_VERIFICATION,
                "No Certificate Presented"));
        int critical = -1, altNameIndex = -1;
        GENERAL_NAMES *gens = (GENERAL_NAMES *)X509_get_ext_d2i(cert.get(),
            NID_subject_alt_name, &critical, &altNameIndex);
        if (gens) {
            do {
                try {
                    bool success = false;
                    for(int i = 0; i < sk_GENERAL_NAME_num(gens); i++)
                    {
                        GENERAL_NAME *gen = sk_GENERAL_NAME_value(gens, i);
                        if(gen->type != GEN_DNS) continue;
                        std::string altName((const char *)gen->d.dNSName->data,
                            gen->d.dNSName->length);
                        if (altName == wildcardHostname ||
                            altName == hostname) {
                            success = true;
                            break;
                        }
                    }
                    sk_GENERAL_NAME_pop_free(gens, GENERAL_NAME_free);
                    if (success)
                        return;
                } catch (...) {
                    sk_GENERAL_NAME_pop_free(gens, GENERAL_NAME_free);
                    throw;
                }
                gens = (GENERAL_NAMES *)X509_get_ext_d2i(cert.get(),
                    NID_subject_alt_name, &critical, &altNameIndex);
            } while (gens);
        }
        X509_NAME *name = X509_get_subject_name(cert.get());
        if (!name)
            MORDOR_THROW_EXCEPTION(CertificateVerificationException(
                X509_V_ERR_APPLICATION_VERIFICATION,
                "No Subject Name"));
        int len = X509_NAME_get_text_by_NID(name, NID_commonName, NULL, 0);
        if (len == -1)
            MORDOR_THROW_EXCEPTION(CertificateVerificationException(
                X509_V_ERR_APPLICATION_VERIFICATION,
                "No Common Name"));
        std::string commonName;
        commonName.resize(len);
        X509_NAME_get_text_by_NID(name, NID_commonName, &commonName[0],
            len + 1);
        if (commonName == wildcardHostname || commonName == hostname)
            return;
        MORDOR_THROW_EXCEPTION(CertificateVerificationException(
                X509_V_ERR_APPLICATION_VERIFICATION,
                "No Matching Common Name"));
    }
}

void
SSLStream::wantRead()
{
    if (m_readBuffer.readAvailable() == 0) {
        MORDOR_LOG_TRACE(g_log) << this << " parent()->read(32768)";
        const size_t result = parent()->read(m_readBuffer, 32768);
        MORDOR_LOG_TRACE(g_log) << this << " parent()->read(32768): " << result;
        if (result == 0) {
            BIO_set_mem_eof_return(m_readBio, 0);
            return;
        }
    }
    MORDOR_ASSERT(m_readBuffer.readAvailable());
    const iovec iov = m_readBuffer.readBuffer(~0, false);
    MORDOR_ASSERT(iov.iov_len > 0);
    const int written = BIO_write(m_readBio, (char *)iov.iov_base, iov.iov_len);
    MORDOR_ASSERT(written > 0);
    if (written > 0) {
        m_readBuffer.consume(written);
    }
    MORDOR_LOG_DEBUG(g_log) << this << " wantRead(): " << written;
}

int
SSLStream::sslCallWithLock(boost::function<int ()> dg, unsigned long *error)
{
    boost::mutex::scoped_lock lock(m_mutex);

    // If error is NULL, it means that sslCallWithLock is not supposed to call SSL_get_error
    // after dg got called. If SSL_get_error is not supposed to be called, there is no need
    // to clear current thread's error queue.
    if (error == NULL) {
        return dg();
    }

    clearSSLError();
    const int result = dg();
    if (result <= 0) {
        *error = SSL_get_error(m_ssl.get(), result);
    }
    return result;
}

}<|MERGE_RESOLUTION|>--- conflicted
+++ resolved
@@ -250,9 +250,9 @@
 SSLStream::close(CloseType type)
 {
     MORDOR_ASSERT(type == BOTH);
-    if (!(sslCallWithLock(boost::bind(SSL_get_shutdown, m_ssl.get()), NULL) & SSL_SENT_SHUTDOWN)) {
+    if (!(sslCallWithLock(std::bind(SSL_get_shutdown, m_ssl.get()), NULL) & SSL_SENT_SHUTDOWN)) {
         unsigned long error = SSL_ERROR_NONE;
-        const int result = sslCallWithLock(boost::bind(SSL_shutdown, m_ssl.get()), &error);
+        const int result = sslCallWithLock(std::bind(SSL_shutdown, m_ssl.get()), &error);
         if (result <= 0) {
             MORDOR_LOG_DEBUG(g_log) << this << " SSL_shutdown(" << m_ssl.get()
                 << "): " << result << " (" << error << ")";
@@ -298,9 +298,9 @@
         flush(false);
     }
 
-    while (!(sslCallWithLock(boost::bind(SSL_get_shutdown, m_ssl.get()), NULL) & SSL_RECEIVED_SHUTDOWN)) {
+    while (!(sslCallWithLock(std::bind(SSL_get_shutdown, m_ssl.get()), NULL) & SSL_RECEIVED_SHUTDOWN)) {
         unsigned long error = SSL_ERROR_NONE;
-        const int result = sslCallWithLock(boost::bind(SSL_shutdown, m_ssl.get()), &error);
+        const int result = sslCallWithLock(std::bind(SSL_shutdown, m_ssl.get()), &error);
         MORDOR_LOG_DEBUG(g_log) << this << " SSL_shutdown(" << m_ssl.get()
             << "): " << result << " (" << error << ")";
         if (result > 0) {
@@ -331,17 +331,6 @@
                 MORDOR_LOG_WARNING(g_log) << this << " SSL_shutdown(" << m_ssl.get()
                     << "): " << result << " (" << error << ")";
                 if (result == 0) {
-<<<<<<< HEAD
-                    // Transport EOF without close notify
-                    MORDOR_LOG_WARNING(g_log) << this << " SSL_shutdown(" << m_ssl.get()
-                        << "): " << result << " (" << error << ")";
-                    break;
-                } else {
-                    // Received more SSL data after sending close notify
-                    MORDOR_LOG_WARNING(g_log) << this << " SSL_shutdown(" << m_ssl.get()
-                        << "): " << result << " (" << error << ")";
-=======
->>>>>>> 9918a73b
                     break;
                 }
             case SSL_ERROR_SSL:
@@ -368,7 +357,7 @@
     const int toRead = (int)std::min<size_t>(0x0fffffff, length);
     while (true) {
         unsigned long error = SSL_ERROR_NONE;
-        const int result = sslCallWithLock(boost::bind(SSL_read, m_ssl.get(), buffer, toRead), &error);
+        const int result = sslCallWithLock(std::bind(SSL_read, m_ssl.get(), buffer, toRead), &error);
         if (result > 0) {
             return result;
         }
@@ -444,7 +433,7 @@
     const int toWrite = (int)std::min<size_t>(0x7fffffff, length);
     while (true) {
         unsigned long error = SSL_ERROR_NONE;
-        const int result = sslCallWithLock(boost::bind(SSL_write, m_ssl.get(), buffer, toWrite), &error);
+        const int result = sslCallWithLock(std::bind(SSL_write, m_ssl.get(), buffer, toWrite), &error);
         if (result > 0) {
             return result;
         }
@@ -501,13 +490,6 @@
 void
 SSLStream::flush(bool flushParent)
 {
-<<<<<<< HEAD
-    char *writeBuf;
-    size_t toWrite = BIO_get_mem_data(m_writeBio, &writeBuf);
-    m_writeBuffer.copyIn(writeBuf, toWrite);
-    if (BIO_reset(m_writeBio) != 1)
-      MORDOR_LOG_TRACE(g_log) << this << " BIO_reset failed ??";
-=======
     static const int WRITE_BUF_LENGTH = 4096;
     char writeBuf[WRITE_BUF_LENGTH];
     int toWrite = 0;
@@ -517,10 +499,6 @@
             m_writeBuffer.copyIn((const void *)writeBuf, toWrite);
         }
     } while (toWrite > 0);
-
-    if (m_writeBuffer.readAvailable() == 0)
-        return;
->>>>>>> 9918a73b
 
     while (m_writeBuffer.readAvailable()) {
         MORDOR_LOG_TRACE(g_log) << this << " parent()->write("
@@ -541,7 +519,7 @@
 {
     while (true) {
         unsigned long error = SSL_ERROR_NONE;
-        const int result = sslCallWithLock(boost::bind(SSL_accept, m_ssl.get()), &error);
+        const int result = sslCallWithLock(std::bind(SSL_accept, m_ssl.get()), &error);
         if (result > 0) {
             flush(false);
             return;
@@ -601,7 +579,7 @@
 {
     while (true) {
         unsigned long error = SSL_ERROR_NONE;
-        const int result = sslCallWithLock(boost::bind(SSL_connect, m_ssl.get()), &error);
+        const int result = sslCallWithLock(std::bind(SSL_connect, m_ssl.get()), &error);
         MORDOR_LOG_DEBUG(g_log) << this << " SSL_connect(" << m_ssl.get()
             << "): " << result << " (" << error << ")";
         if (result > 0) {
@@ -677,7 +655,7 @@
 void
 SSLStream::verifyPeerCertificate()
 {
-    const long verifyResult = sslCallWithLock(boost::bind(SSL_get_verify_result, m_ssl.get()), NULL);
+    const long verifyResult = sslCallWithLock(std::bind(SSL_get_verify_result, m_ssl.get()), NULL);
     MORDOR_LOG_LEVEL(g_log, verifyResult ? Log::WARNING : Log::DEBUG) << this
         << " SSL_get_verify_result(" << m_ssl.get() << "): "
         << verifyResult;
@@ -776,7 +754,7 @@
 }
 
 int
-SSLStream::sslCallWithLock(boost::function<int ()> dg, unsigned long *error)
+SSLStream::sslCallWithLock(std::function<int ()> dg, unsigned long *error)
 {
     boost::mutex::scoped_lock lock(m_mutex);
 
