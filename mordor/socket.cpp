// Copyright (c) 2009 - Mozy, Inc.

#include "socket.h"


#include "assert.h"
#include "config.h"
#include "fiber.h"
#include "iomanager.h"
#include "string.h"
#include "version.h"

#ifdef WINDOWS
#include <mswsock.h>
#include <IPHlpApi.h>

#include "runtime_linking.h"

#pragma comment(lib, "ws2_32")
#pragma comment(lib, "mswsock")
#pragma comment(lib, "iphlpapi")
#else
#include <arpa/inet.h>
#include <fcntl.h>
#include <ifaddrs.h>
#include <netdb.h>
#define closesocket close
#endif

namespace Mordor {

#ifdef WINDOWS
static ConfigVar<bool>::ptr g_useConnectEx =
        Config::lookup("socket.useconnectex", true, "Use WinSock2 ConnectEx API when available");
static ConfigVar<bool>::ptr g_useAcceptEx =
        Config::lookup("socket.useacceptex", true, "Use WinSock2 AcceptEx API when available");
#endif

namespace {
enum Family
{
    UNSPECIFIED = AF_UNSPEC,
    IP4 = AF_INET,
    IP6 = AF_INET6
};
enum Type
{
    STREAM = SOCK_STREAM,
    DATAGRAM = SOCK_DGRAM
};
enum Protocol
{
    ANY = 0,
    TCP = IPPROTO_TCP,
    UDP = IPPROTO_UDP
};

static inline bool isInterupted(int errnoValue)
{
    switch (errnoValue) {
#ifdef LINUX
        case ECANCELED:
#endif
        case EINTR:
            return true;
    }

    return false;
}

std::ostream &operator <<(std::ostream &os, Family family)
{
    switch (family)
    {
        case UNSPECIFIED:
            return os << "AF_UNSPEC";
        case IP4:
            return os << "AF_INET";
        case IP6:
            return os << "AF_INET6";
        default:
            return os << (int)family;
    }
}

std::ostream &operator <<(std::ostream &os, Type type)
{
    switch (type)
    {
        case STREAM:
            return os << "SOCK_STREAM";
        case DATAGRAM:
            return os << "SOCK_DGRAM";
        default:
            return os << (int)type;
    }
}

std::ostream &operator <<(std::ostream &os, Protocol protocol)
{
    switch (protocol)
    {
        case TCP:
            return os << "IPPROTO_TCP";
        case UDP:
            return os << "IPPROTO_UDP";
        default:
            return os << (int)protocol;
    }
}
}

#ifdef WINDOWS

static LPFN_ACCEPTEX pAcceptEx = 0;
static LPFN_GETACCEPTEXSOCKADDRS pGetAcceptExSockaddrs = 0;
static LPFN_CONNECTEX ConnectEx = 0;

static const size_t MAX_INTERFACE_BUFFER_SIZE = 131072;

namespace {

static struct Initializer {
    Initializer()
    {
        WSADATA wd;
        WSAStartup(MAKEWORD(2,2), &wd);

        socket_t sock = socket(AF_INET, SOCK_STREAM, 0);
        DWORD bytes = 0;

        GUID acceptExGuid = WSAID_ACCEPTEX;
        WSAIoctl(sock,
                 SIO_GET_EXTENSION_FUNCTION_POINTER,
                 &acceptExGuid,
                 sizeof(GUID),
                 &pAcceptEx,
                 sizeof(LPFN_ACCEPTEX),
                 &bytes,
                 NULL,
                 NULL);

        GUID getAcceptExSockaddrsGuid = WSAID_GETACCEPTEXSOCKADDRS;
        WSAIoctl(sock,
                 SIO_GET_EXTENSION_FUNCTION_POINTER,
                 &getAcceptExSockaddrsGuid,
                 sizeof(GUID),
                 &pGetAcceptExSockaddrs,
                 sizeof(LPFN_GETACCEPTEXSOCKADDRS),
                 &bytes,
                 NULL,
                 NULL);

        GUID connectExGuid = WSAID_CONNECTEX;
        WSAIoctl(sock,
                 SIO_GET_EXTENSION_FUNCTION_POINTER,
                 &connectExGuid,
                 sizeof(GUID),
                 &ConnectEx,
                 sizeof(LPFN_CONNECTEX),
                 &bytes,
                 NULL,
                 NULL);
        closesocket(sock);
    }
    ~Initializer()
    {
        WSACleanup();
    }
} g_init;

}
#endif

static Logger::ptr g_log = Log::lookup("mordor:socket");
static int g_iosPortIndex;

namespace {
static struct IOSInitializer {
    IOSInitializer()
    {
        g_iosPortIndex = std::ios_base::xalloc();
    }
} g_iosInit;
}

Socket::Socket(IOManager *ioManager, int family, int type, int protocol, int initialize)
: m_sock(-1),
  m_family(family),
  m_protocol(protocol),
  m_ioManager(ioManager),
  m_receiveTimeout(~0ull),
  m_sendTimeout(~0ull),
  m_cancelledSend(0),
  m_cancelledReceive(0),
#ifdef WINDOWS
  m_hEvent(NULL),
  m_scheduler(NULL),
#endif
  m_isConnected(false),
  m_isRegisteredForRemoteClose(false)
{
    // Windows accepts type == 0 as implying SOCK_STREAM; other OS's aren't so
    // lenient
    MORDOR_ASSERT(type != 0);
#ifdef WINDOWS
    m_useAcceptEx = g_useAcceptEx->val();   //remember the setting for the entire life of the socket
    m_useConnectEx = g_useConnectEx->val(); //in case it is changed in the registry
    if (m_useAcceptEx && pAcceptEx && m_ioManager) {
        m_sock = socket(family, type, protocol);
        MORDOR_LOG_LEVEL(g_log, m_sock == -1 ? Log::ERROR : Log::DEBUG) << this
            << " socket(" << (Family)family << ", " << (Type)type << ", "
            << (Protocol)protocol << "): " << m_sock << " (" << lastError()
            << ")";
        if (m_sock == -1)
            MORDOR_THROW_EXCEPTION_FROM_LAST_ERROR_API("socket");
    }
#endif
}

Socket::Socket(int family, int type, int protocol)
: m_sock(-1),
  m_family(family),
  m_protocol(protocol),
  m_ioManager(NULL),
  m_isConnected(false),
  m_isRegisteredForRemoteClose(false)
{
#ifdef WINDOWS
    m_useAcceptEx = g_useAcceptEx->val();   //remember the setting for the entire life of the socket
    m_useConnectEx = g_useConnectEx->val(); //in case it is changed in the registry
#endif
    // Windows accepts type == 0 as implying SOCK_STREAM; other OS's aren't so
    // lenient
    MORDOR_ASSERT(type != 0);
    m_sock = ::socket(family, type, protocol);
    MORDOR_LOG_DEBUG(g_log) << this << " socket(" << (Family)family << ", "
        << (Type)type << ", " << (Protocol)protocol << "): " << m_sock << " ("
        << lastError() << ")";
    if (m_sock == -1)
        MORDOR_THROW_EXCEPTION_FROM_LAST_ERROR_API("socket");
#ifdef OSX
    unsigned int opt = 1;
    if (setsockopt(m_sock, SOL_SOCKET, SO_NOSIGPIPE, &opt, sizeof(opt)) == -1) {
        ::closesocket(m_sock);
        MORDOR_THROW_EXCEPTION_FROM_LAST_ERROR_API("setsockopt");
    }
#endif
}

Socket::Socket(IOManager &ioManager, int family, int type, int protocol)
: m_sock(-1),
  m_family(family),
  m_protocol(protocol),
  m_ioManager(&ioManager),
  m_receiveTimeout(~0ull),
  m_sendTimeout(~0ull),
  m_cancelledSend(0),
  m_cancelledReceive(0),
#ifdef WINDOWS
  m_hEvent(NULL),
  m_scheduler(NULL),
#endif
  m_isConnected(false),
  m_isRegisteredForRemoteClose(false)
{
#ifdef WINDOWS
    m_useAcceptEx = g_useAcceptEx->val();   //remember the setting for the entire life of the socket
    m_useConnectEx = g_useConnectEx->val(); //in case it is changed in the registry
#endif
    // Windows accepts type == 0 as implying SOCK_STREAM; other OS's aren't so
    // lenient
    MORDOR_ASSERT(type != 0);
    m_sock = ::socket(family, type, protocol);
    MORDOR_LOG_DEBUG(g_log) << this << " socket(" << (Family)family << ", "
        << (Type)type << ", " << (Protocol)protocol << "): " << m_sock << " ("
        << lastError() << ")";
    if (m_sock == -1)
        MORDOR_THROW_EXCEPTION_FROM_LAST_ERROR_API("socket");
#ifdef WINDOWS
    try {
        m_ioManager->registerFile((HANDLE)m_sock);
        m_skipCompletionPortOnSuccess =
            !!pSetFileCompletionNotificationModes((HANDLE)m_sock,
                FILE_SKIP_COMPLETION_PORT_ON_SUCCESS |
                FILE_SKIP_SET_EVENT_ON_HANDLE);
    } catch(...) {
        closesocket(m_sock);
        throw;
    }
#else
    if (fcntl(m_sock, F_SETFL, O_NONBLOCK) == -1) {
        ::closesocket(m_sock);
        MORDOR_THROW_EXCEPTION_FROM_LAST_ERROR_API("fcntl");
    }
#endif
#ifdef OSX
    unsigned int opt = 1;
    if (setsockopt(m_sock, SOL_SOCKET, SO_NOSIGPIPE, &opt, sizeof(opt)) == -1) {
        ::closesocket(m_sock);
        MORDOR_THROW_EXCEPTION_FROM_LAST_ERROR_API("setsockopt");
    }
#endif
}

Socket::~Socket()
{
#ifdef WINDOWS
    if (m_ioManager && m_hEvent) {
        if (m_isRegisteredForRemoteClose) {
            m_ioManager->unregisterEvent(m_hEvent);
            WSAEventSelect(m_sock, m_hEvent, 0);
        }
        CloseHandle(m_hEvent);
    }
#else
    if (m_isRegisteredForRemoteClose)
        m_ioManager->unregisterEvent(m_sock, IOManager::CLOSE);
#endif
    if (m_sock != -1) {
        int rc = ::closesocket(m_sock);
        if (rc) {
            MORDOR_LOG_ERROR(g_log) << this << " close(" << m_sock << "): ("
                << lastError() << ")";
        } else {
            MORDOR_LOG_INFO(g_log) << this << " close(" << m_sock << ")";
        }
    }
}

void
Socket::bind(const Address &addr)
{
    MORDOR_ASSERT(addr.family() == m_family);
    if (::bind(m_sock, addr.name(), addr.nameLen())) {
        error_t error = lastError();
        MORDOR_LOG_ERROR(g_log) << this << " bind(" << m_sock << ", " << addr
            << "): (" << error << ")";
        MORDOR_THROW_EXCEPTION_FROM_ERROR_API(error, "bind");
    }
    MORDOR_LOG_DEBUG(g_log) << this << " bind(" << m_sock << ", " << addr << ")";
    localAddress();
}

void
Socket::bind(Address::ptr addr)
{
    bind(*addr);
}

void
Socket::connect(const Address &to)
{

    MORDOR_ASSERT(to.family() == m_family);
    if (!m_ioManager) {
        if (::connect(m_sock, to.name(), to.nameLen())) {
            MORDOR_LOG_ERROR(g_log) << this << " connect(" << m_sock << ", "
                << to << "): (" << lastError() << ")";
            MORDOR_THROW_EXCEPTION_FROM_LAST_ERROR_API("connect");
        }
        MORDOR_LOG_INFO(g_log) << this << " connect(" << m_sock << ", "
            << to << ") local: " << *(localAddress());
    } else {
#ifdef WINDOWS
        if (m_useConnectEx && ConnectEx) {
            if (!m_localAddress) {
                // need to be bound, even to ADDR_ANY, before calling ConnectEx
                switch (m_family) {
                    case AF_INET:
                        {
                            sockaddr_in addr;
                            addr.sin_family = AF_INET;
                            addr.sin_port = 0;
                            addr.sin_addr.s_addr = ADDR_ANY;
                            if(::bind(m_sock, (sockaddr*)&addr, sizeof(sockaddr_in))) {
                                MORDOR_LOG_ERROR(g_log) << this << " bind(" << m_sock
                                    << ", 0.0.0.0:0): (" << lastError() << ")";
                                MORDOR_THROW_EXCEPTION_FROM_LAST_ERROR_API("bind");
                            }
                            MORDOR_LOG_DEBUG(g_log) << this << " bind(" << m_sock
                                << ", 0.0.0.0:0)";
                            break;
                        }
                    case AF_INET6:
                        {
                            sockaddr_in6 addr;
                            memset(&addr, 0, sizeof(sockaddr_in6));
                            addr.sin6_family = AF_INET6;
                            addr.sin6_port = 0;
                            in6_addr anyaddr = IN6ADDR_ANY_INIT;
                            addr.sin6_addr = anyaddr;
                            if(::bind(m_sock, (sockaddr*)&addr, sizeof(sockaddr_in6))) {
                                MORDOR_LOG_ERROR(g_log) << this << " bind(" << m_sock
                                    << ", [::]:0): (" << lastError() << ")";
                                MORDOR_THROW_EXCEPTION_FROM_LAST_ERROR_API("bind");
                            }
                            MORDOR_LOG_DEBUG(g_log) << this << " bind(" << m_sock
                                << ", [::]:0)";
                            break;
                        }
                    default:
                        MORDOR_NOTREACHED();
                }
            }

            m_ioManager->registerEvent(&m_sendEvent);
            BOOL bRet = ConnectEx(m_sock, to.name(), to.nameLen(), NULL, 0, NULL, &m_sendEvent.overlapped);
            if (!bRet && lastError() != WSA_IO_PENDING) {
                if (lastError() == WSAEINVAL) {
                    m_ioManager->unregisterEvent(&m_sendEvent);
                    // Some LSPs are *borken* (I'm looking at you, bmnet.dll),
                    // and don't properly support ConnectEx (and AcceptEx).  In
                    // that case, go to how we work on Windows 2000 without
                    // ConnectEx at all
                    goto suckylsp;
                }
                MORDOR_LOG_ERROR(g_log) << this << " ConnectEx(" << m_sock
                    << ", " << to << "): (" << lastError() << ")";
                m_ioManager->unregisterEvent(&m_sendEvent);
                MORDOR_THROW_EXCEPTION_FROM_LAST_ERROR_API("ConnectEx");
            }
            if (m_skipCompletionPortOnSuccess && bRet) {
                m_ioManager->unregisterEvent(&m_sendEvent);
                m_sendEvent.overlapped.Internal = STATUS_SUCCESS;
            } else {
                if (m_cancelledSend) {
                    MORDOR_LOG_ERROR(g_log) << this << " ConnectEx(" << m_sock << ", " << to
                            << "): (" << m_cancelledSend << ")";
                    m_ioManager->cancelEvent((HANDLE)m_sock, &m_sendEvent);
                    Scheduler::yieldTo();
                    MORDOR_THROW_EXCEPTION_FROM_ERROR_API(m_cancelledSend, "ConnectEx");
                }
                Timer::ptr timeout;
                if (m_sendTimeout != ~0ull)
                    timeout = m_ioManager->registerTimer(m_sendTimeout, std::bind(
                        &IOManager::cancelEvent, m_ioManager, (HANDLE)m_sock, &m_sendEvent));
                Scheduler::yieldTo();

                if (timeout)
                    timeout->cancel();
            }
            error_t error = pRtlNtStatusToDosError((NTSTATUS)m_sendEvent.overlapped.Internal);
            if (error == ERROR_OPERATION_ABORTED &&
                m_cancelledSend != ERROR_OPERATION_ABORTED)
                error = WSAETIMEDOUT;
            // WTF, Windows!?
            if (error == ERROR_SEM_TIMEOUT)
                error = WSAETIMEDOUT;
            if (error) {
                MORDOR_LOG_ERROR(g_log) << this << " ConnectEx(" << m_sock
                    << ", " << to << "): (" << error << ")";
                MORDOR_THROW_EXCEPTION_FROM_ERROR_API(error, "ConnectEx");
            }
            MORDOR_LOG_INFO(g_log) << this << " connectEX(" << m_sock << ", "
                << to << ") local: " << *(localAddress());
            setOption(SOL_SOCKET, SO_UPDATE_CONNECT_CONTEXT, NULL, 0);
        } else {
suckylsp:
            if (!m_hEvent) {
                m_hEvent = CreateEventW(NULL, TRUE, FALSE, NULL);
                if (!m_hEvent)
                    MORDOR_THROW_EXCEPTION_FROM_LAST_ERROR_API("CreateEventW");
            }
            if (WSAEventSelect(m_sock, m_hEvent, FD_CONNECT))
                MORDOR_THROW_EXCEPTION_FROM_LAST_ERROR_API("WSAEventSelect");
            if (!::connect(m_sock, to.name(), to.nameLen())) {
                MORDOR_LOG_INFO(g_log) << this << " connectEX(" << m_sock << ", "
                    << to << ") local: " << *(localAddress());
                // Worked first time
                return;
            }
            if (lastError() == WSAEWOULDBLOCK) {
                m_ioManager->registerEvent(m_hEvent);
                m_fiber = Fiber::getThis();
                m_scheduler = Scheduler::getThis();
                m_unregistered = false;
                if (m_cancelledSend) {
                    MORDOR_LOG_ERROR(g_log) << this << " connect(" << m_sock << ", " << to
                            << "): (" << m_cancelledSend << ")";
                    if (!m_ioManager->unregisterEvent(m_hEvent))
                        Scheduler::yieldTo();
                    MORDOR_THROW_EXCEPTION_FROM_ERROR_API(m_cancelledSend, "connect");
                }
                Timer::ptr timeout;
                if (m_sendTimeout != ~0ull)
<<<<<<< HEAD
                    timeout = m_ioManager->registerTimer(m_sendTimeout,
                        std::bind(&Socket::cancelIo, this,
                            std::ref(m_cancelledSend), WSAETIMEDOUT));
=======
                    timeout = m_ioManager->registerConditionTimer(m_sendTimeout,
                        boost::bind(&Socket::cancelIo, this,
                            boost::ref(m_cancelledSend), WSAETIMEDOUT),
                        weak_ptr(shared_from_this()));
>>>>>>> 9918a73b
                Scheduler::yieldTo();

                m_fiber.reset();
                m_scheduler = NULL;
                if (timeout)
                    timeout->cancel();
                // The timeout expired, but the event fired before we could
                // cancel it, so we got scheduled twice
                if (m_cancelledSend && !m_unregistered)
                    Scheduler::yieldTo();
                if (m_cancelledSend) {
                    MORDOR_LOG_ERROR(g_log) << this << " connect(" << m_sock
                        << ", " << to << "): (" << m_cancelledSend << ")";
                    MORDOR_THROW_EXCEPTION_FROM_ERROR_API(m_cancelledSend, "connect");
                }
                // get the result of the connect operation
                WSANETWORKEVENTS events;
                if (0 != WSAEnumNetworkEvents(m_sock, NULL, &events))
                    MORDOR_THROW_EXCEPTION_FROM_LAST_ERROR_API("WSAEnumNetworkEvents");
                // fall back to general socket error if no connect error recorded
                error_t error = (events.lNetworkEvents & FD_CONNECT) ?
                    events.iErrorCode[FD_CONNECT_BIT] :
                    getOption<int>(SOL_SOCKET, SO_ERROR);
                MORDOR_LOG_LEVEL(g_log, error ? Log::ERROR : Log::INFO)
                    << this << " connect(" << m_sock << ", " << to
                    << "): (" << error << ")";
                if (error)
                    MORDOR_THROW_EXCEPTION_FROM_ERROR_API(error, "connect");
            } else {
                MORDOR_LOG_ERROR(g_log) << this << " connect(" << m_sock << ", "
                    << to << "): (" << lastError() << ")";
                MORDOR_THROW_EXCEPTION_FROM_LAST_ERROR_API("connect");
            }
        }
#else
        if (!::connect(m_sock, to.name(), to.nameLen())) {
            MORDOR_LOG_INFO(g_log) << this << " connect(" << m_sock << ", "
                << to << ") local: " << *(localAddress());
            // Worked first time
            return;
        }
        if (lastError() == EINPROGRESS) {
            m_ioManager->registerEvent(m_sock, IOManager::WRITE);
            if (m_cancelledSend) {
                MORDOR_LOG_ERROR(g_log) << this << " connect(" << m_sock << ", " << to
                    << "): (" << m_cancelledSend << ")";
                m_ioManager->cancelEvent(m_sock, IOManager::WRITE);
                Scheduler::yieldTo();
                MORDOR_THROW_EXCEPTION_FROM_ERROR_API(m_cancelledSend, "connect");
            }
            Timer::ptr timeout;
            if (m_sendTimeout != ~0ull)
<<<<<<< HEAD
                timeout = m_ioManager->registerTimer(m_sendTimeout, std::bind(
                    &Socket::cancelIo, this, IOManager::WRITE,
                    std::ref(m_cancelledSend), ETIMEDOUT));
=======
                timeout = m_ioManager->registerConditionTimer(m_sendTimeout,
                    boost::bind(&Socket::cancelIo, this, IOManager::WRITE,
                        boost::ref(m_cancelledSend), ETIMEDOUT),
                    weak_ptr(shared_from_this()));
>>>>>>> 9918a73b
            Scheduler::yieldTo();
            if (timeout)
                timeout->cancel();
            if (m_cancelledSend) {
                MORDOR_LOG_ERROR(g_log) << this << " connect(" << m_sock << ", " << to
                    << "): (" << m_cancelledSend << ")";
                MORDOR_THROW_EXCEPTION_FROM_ERROR_API(m_cancelledSend, "connect");
            }
            int err;
            size_t size = sizeof(int);
            getOption(SOL_SOCKET, SO_ERROR, &err, &size);
            if (err != 0) {
                MORDOR_LOG_ERROR(g_log) << this << " connect(" << m_sock << ", " << to
                    << "): (" << err << ")";
                MORDOR_THROW_EXCEPTION_FROM_ERROR_API(err, "connect");
            }
            MORDOR_LOG_INFO(g_log) << this << " connect(" << m_sock << ", "
                << to << ") local: " << *(localAddress());
        } else {
            MORDOR_LOG_ERROR(g_log) << this << " connect(" << m_sock << ", " << to
                << "): (" << lastError() << ")";
            MORDOR_THROW_EXCEPTION_FROM_LAST_ERROR_API("connect");
        }
#endif
        m_isConnected = true;
        if (!m_onRemoteClose.empty())
            registerForRemoteClose();
    }
}

void
Socket::listen(int backlog)
{
    int rc = ::listen(m_sock, backlog);
    MORDOR_LOG_LEVEL(g_log, rc ? Log::ERROR : Log::DEBUG) << this << " listen("
        << m_sock << ", " << backlog << "): " << rc << " (" << lastError()
        << ")";
    if (rc)
        MORDOR_THROW_EXCEPTION_FROM_LAST_ERROR_API("listen");
}

Socket::ptr
Socket::accept()
{
    Socket::ptr sock(new Socket(m_ioManager, m_family, type(), m_protocol, 0));
    accept(*sock.get());
    return sock;
}

void
Socket::accept(Socket &target)
{
#ifdef WINDOWS
    if (m_useAcceptEx && pAcceptEx && m_ioManager) {
        MORDOR_ASSERT(target.m_sock != -1);
    } else {
        MORDOR_ASSERT(target.m_sock == -1);
    }
#else
    MORDOR_ASSERT(target.m_sock == -1);
#endif
    MORDOR_ASSERT(target.m_family == m_family);
    MORDOR_ASSERT(target.m_protocol == m_protocol);
    if (!m_ioManager) {
        socket_t newsock = ::accept(m_sock, NULL, NULL);
        if (newsock == -1) {
            MORDOR_LOG_ERROR(g_log) << this << " accept(" << m_sock << "): "
                << newsock << " (" << lastError() << ")";
            MORDOR_THROW_EXCEPTION_FROM_LAST_ERROR_API("accept");
        }
        target.m_sock = newsock;
        MORDOR_LOG_INFO(g_log) << this << " accept(" << m_sock << "): "
                << newsock << " (" << *target.remoteAddress() << ", " << &target << ')';
    } else {
#ifdef WINDOWS
        if (m_useAcceptEx && pAcceptEx) {
            m_ioManager->registerEvent(&m_receiveEvent);
            unsigned char addrs[sizeof(SOCKADDR_STORAGE) * 2 + 16];
            DWORD bytes;
            BOOL ret = pAcceptEx(m_sock, target.m_sock, addrs, 0, sizeof(SOCKADDR_STORAGE) + 16, sizeof(SOCKADDR_STORAGE) + 16, &bytes,
                &m_receiveEvent.overlapped);
            if (!ret && lastError() != WSA_IO_PENDING) {
                if (lastError() == WSAENOTSOCK) {
                    m_ioManager->unregisterEvent(&m_receiveEvent);
                    // See comment in similar line in connect()
                    goto suckylsp;
                }
                MORDOR_LOG_ERROR(g_log) << this << " AcceptEx(" << m_sock << "):  ("
                    << lastError() << ")";
                m_ioManager->unregisterEvent(&m_receiveEvent);
                MORDOR_THROW_EXCEPTION_FROM_LAST_ERROR_API("AcceptEx");
            }
            if (m_skipCompletionPortOnSuccess && ret) {
                m_ioManager->unregisterEvent(&m_receiveEvent);
                m_receiveEvent.overlapped.Internal = STATUS_SUCCESS;
            } else {
                if (m_cancelledReceive) {
                    MORDOR_LOG_ERROR(g_log) << this << " AcceptEx(" << m_sock << "): ("
                        << m_cancelledReceive << ")";
                    m_ioManager->cancelEvent((HANDLE)m_sock, &m_receiveEvent);
                    Scheduler::yieldTo();
                    MORDOR_THROW_EXCEPTION_FROM_ERROR_API(m_cancelledReceive, "AcceptEx");
                }
                Timer::ptr timeout;
                if (m_receiveTimeout != ~0ull)
                    timeout = m_ioManager->registerTimer(m_receiveTimeout, std::bind(
                        &IOManager::cancelEvent, m_ioManager, (HANDLE)m_sock, &m_receiveEvent));
                Scheduler::yieldTo();
                if (timeout)
                    timeout->cancel();
            }
            error_t error = pRtlNtStatusToDosError((NTSTATUS)m_receiveEvent.overlapped.Internal);
            if (error && error != ERROR_MORE_DATA) {
                if (error == ERROR_OPERATION_ABORTED &&
                    m_cancelledReceive != ERROR_OPERATION_ABORTED)
                    error = WSAETIMEDOUT;
                MORDOR_LOG_ERROR(g_log) << this << " AcceptEx(" << m_sock << "): ("
                    << error << ")";
                MORDOR_THROW_EXCEPTION_FROM_ERROR_API(error, "AcceptEx");
            }
            sockaddr *localAddr = NULL, *remoteAddr = NULL;
            INT localAddrLen, remoteAddrLen;
            if (m_useAcceptEx && pGetAcceptExSockaddrs)
                pGetAcceptExSockaddrs(addrs, 0, sizeof(SOCKADDR_STORAGE) + 16,
                    sizeof(SOCKADDR_STORAGE) + 16, &localAddr, &localAddrLen,
                    &remoteAddr, &remoteAddrLen);
            if (remoteAddr)
                target.m_remoteAddress = Address::create(remoteAddr, remoteAddrLen);

            std::ostringstream os;
            MORDOR_LOG_INFO(g_log) << this << " AcceptEx(" << m_sock << "): "
                << target.m_sock << " (" << *target.remoteAddress() << ", " << &target << ')';
            target.setOption(SOL_SOCKET, SO_UPDATE_ACCEPT_CONTEXT, &m_sock, sizeof(m_sock));
            target.m_ioManager->registerFile((HANDLE)target.m_sock);
            target.m_skipCompletionPortOnSuccess =
                !!pSetFileCompletionNotificationModes((HANDLE)target.m_sock,
                    FILE_SKIP_COMPLETION_PORT_ON_SUCCESS |
                    FILE_SKIP_SET_EVENT_ON_HANDLE);
        } else {
suckylsp:
            if (!m_hEvent) {
                m_hEvent = CreateEventW(NULL, TRUE, FALSE, NULL);
                if (!m_hEvent)
                    MORDOR_THROW_EXCEPTION_FROM_LAST_ERROR_API("CreateEventW");
            }
            if (!ResetEvent(m_hEvent))
                MORDOR_THROW_EXCEPTION_FROM_LAST_ERROR_API("ResetEvent");
            if (WSAEventSelect(m_sock, m_hEvent, FD_ACCEPT))
                MORDOR_THROW_EXCEPTION_FROM_LAST_ERROR_API("WSAEventSelect");
            socket_t newsock = ::accept(m_sock, NULL, NULL);
            if (newsock != -1) {
                // Worked first time
            } else if (lastError() == WSAEWOULDBLOCK) {
                m_ioManager->registerEvent(m_hEvent);
                m_fiber = Fiber::getThis();
                m_scheduler = Scheduler::getThis();
                if (m_cancelledReceive) {
                    MORDOR_LOG_ERROR(g_log) << this << " accept(" << m_sock << "): ("
                        << m_cancelledReceive << ")";
                    if (!m_ioManager->unregisterEvent(m_hEvent))
                        Scheduler::yieldTo();
                    MORDOR_THROW_EXCEPTION_FROM_ERROR_API(m_cancelledReceive, "accept");
                }
                m_unregistered = false;
                Timer::ptr timeout;
                if (m_receiveTimeout != ~0ull)
<<<<<<< HEAD
                    timeout = m_ioManager->registerTimer(m_sendTimeout,
                        std::bind(&Socket::cancelIo, this,
                        std::ref(m_cancelledReceive), WSAETIMEDOUT));
=======
                    timeout = m_ioManager->registerConditionTimer(m_sendTimeout,
                        boost::bind(&Socket::cancelIo, this,
                            boost::ref(m_cancelledReceive), WSAETIMEDOUT),
                        weak_ptr(shared_from_this()));
>>>>>>> 9918a73b
                Scheduler::yieldTo();
                m_fiber.reset();
                m_scheduler = NULL;
                if (timeout)
                    timeout->cancel();
                // The timeout expired, but the event fired before we could
                // cancel it, so we got scheduled twice
                if (m_cancelledReceive && !m_unregistered)
                    Scheduler::yieldTo();
                if (m_cancelledReceive) {
                    MORDOR_LOG_ERROR(g_log) << this << " accept(" << m_sock
                        << "): (" << m_cancelledReceive << ")";
                    MORDOR_THROW_EXCEPTION_FROM_ERROR_API(m_cancelledReceive, "accept");
                }
                newsock = ::accept(m_sock, NULL, NULL);
                if (newsock == -1) {
                    MORDOR_LOG_ERROR(g_log) << this << " accept(" << m_sock
                        << "): " << newsock << " (" << lastError() << ")";
                    MORDOR_THROW_EXCEPTION_FROM_LAST_ERROR_API("accept");
                }
            } else {
                MORDOR_LOG_ERROR(g_log) << this << " accept(" << m_sock << "): ("
                    << lastError() << ")";
                MORDOR_THROW_EXCEPTION_FROM_LAST_ERROR_API("accept");
            }
            try {
                m_ioManager->registerFile((HANDLE)newsock);
            } catch(...) {
                closesocket(newsock);
                throw;
            }
            if (target.m_sock != -1)
                ::closesocket(target.m_sock);
            target.m_sock = newsock;
            MORDOR_LOG_INFO(g_log) << this << " accept(" << m_sock << "): "
                << newsock << " (" << *target.remoteAddress() << ", " << &target << ')';
            target.m_skipCompletionPortOnSuccess =
                !!pSetFileCompletionNotificationModes((HANDLE)newsock,
                    FILE_SKIP_COMPLETION_PORT_ON_SUCCESS |
                    FILE_SKIP_SET_EVENT_ON_HANDLE);
        }
#else
        int newsock;
        error_t error;
        do {
            newsock = ::accept(m_sock, NULL, NULL);
            error = lastError();
        } while (newsock == -1 && isInterupted(error));
        while (newsock == -1 && error == EAGAIN) {
            m_ioManager->registerEvent(m_sock, IOManager::READ);
            if (m_cancelledReceive) {
                MORDOR_LOG_ERROR(g_log) << this << " accept(" << m_sock << "): ("
                    << m_cancelledReceive << ")";
                m_ioManager->cancelEvent(m_sock, IOManager::READ);
                Scheduler::yieldTo();
                MORDOR_THROW_EXCEPTION_FROM_ERROR_API(m_cancelledReceive, "accept");
            }
            Timer::ptr timeout;
            if (m_receiveTimeout != ~0ull)
<<<<<<< HEAD
                timeout = m_ioManager->registerTimer(m_receiveTimeout, std::bind(
                    &Socket::cancelIo, this, IOManager::READ,
                    std::ref(m_cancelledReceive), ETIMEDOUT));
=======
                timeout = m_ioManager->registerConditionTimer(m_receiveTimeout,
                    boost::bind(&Socket::cancelIo, this, IOManager::READ,
                        boost::ref(m_cancelledReceive), ETIMEDOUT),
                    weak_ptr(shared_from_this()));
>>>>>>> 9918a73b
            Scheduler::yieldTo();
            if (timeout)
                timeout->cancel();
            if (m_cancelledReceive) {
                MORDOR_LOG_ERROR(g_log) << this << " accept(" << m_sock
                    << "): (" << m_cancelledReceive << ")";
                MORDOR_THROW_EXCEPTION_FROM_ERROR_API(m_cancelledReceive, "accept");
            }
            do {
                newsock = ::accept(m_sock, NULL, NULL);
                error = lastError();
            } while (newsock == -1 && isInterupted(error));
        }
        if (newsock == -1) {
            MORDOR_LOG_ERROR(g_log) << this << " accept(" << m_sock << "): "
                << newsock << " (" << error << ")";
            MORDOR_THROW_EXCEPTION_FROM_LAST_ERROR_API("accept");
        }
        if (fcntl(newsock, F_SETFL, O_NONBLOCK) == -1) {
            ::close(newsock);
            MORDOR_THROW_EXCEPTION_FROM_LAST_ERROR_API("fcntl");
        }
        target.m_sock = newsock;
        MORDOR_LOG_INFO(g_log) << this << " accept(" << m_sock << "): "
            << newsock << " (" << *target.remoteAddress() << ", " << &target << ')';
#endif
        target.m_isConnected = true;
        if (!target.m_onRemoteClose.empty())
            target.registerForRemoteClose();
    }
}

void
Socket::shutdown(int how)
{
    if(::shutdown(m_sock, how)) {
        MORDOR_LOG_ERROR(g_log) << this << " shutdown(" << m_sock << ", "
            << how << "): (" << lastError() << ")";
        MORDOR_THROW_EXCEPTION_FROM_LAST_ERROR_API("shutdown");
    }
    if (m_isRegisteredForRemoteClose) {
#ifdef WINDOWS
        m_ioManager->unregisterEvent(m_hEvent);
        WSAEventSelect(m_sock, m_hEvent, 0);
#else
        m_ioManager->unregisterEvent(m_sock, IOManager::CLOSE);
#endif
        m_isRegisteredForRemoteClose = false;
    }
    m_isConnected = false;
    MORDOR_LOG_VERBOSE(g_log) << this << " shutdown(" << m_sock << ", "
        << how << ")";
}

#define MORDOR_SOCKET_LOG(result, error)                                        \
    if (g_log->enabled(result == -1 ? Log::ERROR : Log::DEBUG)) {               \
        LogEvent event = g_log->log(result == -1 ? Log::ERROR : Log::DEBUG,     \
            __FILE__, __LINE__);                                                \
        event.os() << this << " " << api << "(" << m_sock << ", "              \
            << length;                                                          \
        if (isSend && address)                                                  \
            event.os() << ", " << *address;                                     \
        event.os() << "): ";                                                    \
        if (result == -1)                                                       \
            event.os() << "(" << error << ")";                                  \
        else                                                                    \
            event.os() << result;                                               \
        if (result != -1 && !isSend && address)                                 \
            event.os() << ", " << *address;                                     \
    }

template <bool isSend>
size_t
Socket::doIO(iovec *buffers, size_t length, int &flags, Address *address)
{
#if !defined(WINDOWS) && !defined(OSX)
    flags |= MSG_NOSIGNAL;
#endif

#ifdef WINDOWS
    const char *api = isSend ? (address ? "WSASendTo" : "WSASend") :
        (address ? "WSARecvFrom" : "WSARecv");
#else
    const char *api = isSend ? "sendmsg" : "recvmsg";
#endif
    error_t &cancelled = isSend ? m_cancelledSend : m_cancelledReceive;
    unsigned long long &timeout = isSend ? m_sendTimeout : m_receiveTimeout;

#ifdef WINDOWS
    DWORD bufferCount = (DWORD)std::min<size_t>(length, 0xffffffff);
    AsyncEvent &event = isSend ? m_sendEvent : m_receiveEvent;
    OVERLAPPED *overlapped = m_ioManager ? &event.overlapped : NULL;

    if (m_ioManager) {
        if (cancelled) {
            MORDOR_SOCKET_LOG(-1, cancelled);
            MORDOR_THROW_EXCEPTION_FROM_ERROR_API(cancelled, api);
        }
        m_ioManager->registerEvent(&event);
    }

    DWORD transferred;
    int result;
    INT addrLen;
    if (address) {
        addrLen = address->nameLen();
        result = isSend ? WSASendTo(m_sock,
            (LPWSABUF)buffers,
            bufferCount,
            &transferred,
            flags,
            address->name(),
            address->nameLen(),
            overlapped,
            NULL) : WSARecvFrom(m_sock,
            (LPWSABUF)buffers,
            bufferCount,
            &transferred,
            (LPDWORD)&flags,
            address->name(),
            &addrLen,
            overlapped,
            NULL);
    } else {
        result = isSend ? WSASend(m_sock,
            (LPWSABUF)buffers,
            bufferCount,
            &transferred,
            flags,
            overlapped,
            NULL) : WSARecv(m_sock,
            (LPWSABUF)buffers,
            bufferCount,
            &transferred,
            (LPDWORD)&flags,
            overlapped,
            NULL);
    }

    if (result) {
        if (!m_ioManager || lastError() != WSA_IO_PENDING) {
            MORDOR_SOCKET_LOG(-1, lastError());
            if (m_ioManager)
                m_ioManager->unregisterEvent(&event);
            MORDOR_THROW_EXCEPTION_FROM_LAST_ERROR_API(api);
        }
    }

    if (m_ioManager) {
        if (m_skipCompletionPortOnSuccess && result == 0) {
            m_ioManager->unregisterEvent(&event);
        } else {
            Timer::ptr timer;
            if (timeout != ~0ull)
                timer = m_ioManager->registerTimer(timeout, std::bind(
                    &IOManager::cancelEvent, m_ioManager, (HANDLE)m_sock,
                    &event));
            Scheduler::yieldTo();
            if (timer)
                timer->cancel();
        }
        error_t error = pRtlNtStatusToDosError(
            (NTSTATUS)event.overlapped.Internal);
        if (error == ERROR_OPERATION_ABORTED &&
            cancelled != ERROR_OPERATION_ABORTED)
            error = WSAETIMEDOUT;
        if (error == ERROR_SEM_TIMEOUT)
            error = WSAETIMEDOUT;
        result = error ? -1 : (int)event.overlapped.InternalHigh;
        MORDOR_SOCKET_LOG(result, error);
        if (error)
            MORDOR_THROW_EXCEPTION_FROM_ERROR_API(error, api);
        return result;
    }
    MORDOR_SOCKET_LOG(transferred, lastError());
    return transferred;
#else
    msghdr msg;
    memset(&msg, 0, sizeof(msghdr));
    msg.msg_iov = buffers;
    msg.msg_iovlen = std::min(length, (size_t)IOV_MAX);
    if (address) {
        msg.msg_name = (sockaddr *)address->name();
        msg.msg_namelen = address->nameLen();
    }
    IOManager::Event event = isSend ? IOManager::WRITE : IOManager::READ;
    if (m_ioManager) {
        if (cancelled) {
            MORDOR_SOCKET_LOG(-1, cancelled);
            MORDOR_THROW_EXCEPTION_FROM_ERROR_API(cancelled, api);
        }
    }
    int rc;
    error_t error;
    do {
        rc = isSend ? sendmsg(m_sock, &msg, flags) : recvmsg(m_sock, &msg, flags);
        error = lastError();
    } while (rc == -1 && error == EINTR);
    while (m_ioManager && rc == -1 && error == EAGAIN) {
        m_ioManager->registerEvent(m_sock, event);
        Timer::ptr timer;
        if (timeout != ~0ull)
<<<<<<< HEAD
            timer = m_ioManager->registerTimer(timeout, std::bind(
                &Socket::cancelIo, this, event, std::ref(cancelled),
                ETIMEDOUT));
=======
            timer = m_ioManager->registerConditionTimer(timeout,
                boost::bind(&Socket::cancelIo, this, event, boost::ref(cancelled), ETIMEDOUT),
                weak_ptr(shared_from_this()));
>>>>>>> 9918a73b
        Scheduler::yieldTo();
        if (timer)
            timer->cancel();
        if (cancelled) {
            MORDOR_SOCKET_LOG(-1, cancelled);
            MORDOR_THROW_EXCEPTION_FROM_ERROR_API(cancelled, api);
        }
        do {
            rc = isSend ? sendmsg(m_sock, &msg, flags) : recvmsg(m_sock, &msg, flags);
            error = lastError();
        } while (rc == -1 && error == EINTR);
    }
    MORDOR_SOCKET_LOG(rc, error);
    if (rc == -1)
        MORDOR_THROW_EXCEPTION_FROM_LAST_ERROR_API(api);
    if (!isSend)
        flags = msg.msg_flags;
    return rc;
#endif
}

size_t
Socket::send(const void *buffer, size_t length, int flags)
{
    iovec buffers;
    buffers.iov_base = (void *)buffer;
    buffers.iov_len = (u_long)std::min<size_t>(length, 0xffffffff);
    return doIO<true>(&buffers, 1, flags);
}

size_t
Socket::send(const iovec *buffers, size_t length, int flags)
{
    return doIO<true>((iovec *)buffers, length, flags);
}

size_t
Socket::sendTo(const void *buffer, size_t length, int flags, const Address &to)
{
    iovec buffers;
    buffers.iov_base = (void *)buffer;
    buffers.iov_len = (u_long)std::min<size_t>(length, 0xffffffff);
    return doIO<true>(&buffers, 1, flags, (Address *)&to);
}

size_t
Socket::sendTo(const iovec *buffers, size_t length, int flags,
               const Address &to)
{
    return doIO<true>((iovec *)buffers, length, flags, (Address *)&to);
}

size_t
Socket::receive(void *buffer, size_t length, int *flags)
{
    iovec buffers;
    buffers.iov_base = buffer;
    buffers.iov_len = (u_long)std::min<size_t>(length, 0xffffffff);
    int flagStorage = 0;
    if (!flags)
        flags = &flagStorage;
    return doIO<false>(&buffers, 1, *flags);
}

size_t
Socket::receive(iovec *buffers, size_t length, int *flags)
{
    int flagStorage = 0;
    if (!flags)
        flags = &flagStorage;
    return doIO<false>(buffers, length, *flags);
}

size_t
Socket::receiveFrom(void *buffer, size_t length, Address &from, int *flags)
{
    iovec buffers;
    buffers.iov_base = buffer;
    buffers.iov_len = (u_long)std::min<size_t>(length, 0xffffffff);
    int flagStorage = 0;
    if (!flags)
        flags = &flagStorage;
    return doIO<false>(&buffers, 1, *flags, &from);
}

size_t
Socket::receiveFrom(iovec *buffers, size_t length, Address &from, int *flags)
{
    int flagStorage = 0;
    if (!flags)
        flags = &flagStorage;
    return doIO<false>(buffers, length, *flags, &from);
}

void
Socket::getOption(int level, int option, void *result, size_t *len)
{
    int ret = getsockopt(m_sock, level, option, (char*)result, (socklen_t*)len);
    if (ret) {
        MORDOR_THROW_EXCEPTION_FROM_LAST_ERROR_API("getsockopt");
    }
}

void
Socket::setOption(int level, int option, const void *value, size_t len)
{
    if (setsockopt(m_sock, level, option, (const char*)value, (socklen_t)len)) {
        error_t error = lastError();
        MORDOR_LOG_ERROR(g_log) << this << " setsockopt(" << m_sock << ", "
            << level << ", " << option << "): (" << error << ")";
        MORDOR_THROW_EXCEPTION_FROM_LAST_ERROR_API("setsockopt");
    }
    MORDOR_LOG_DEBUG(g_log) << this << " setsockopt(" << m_sock << ", "
        << level << ", " << option << "): 0";
}

void
Socket::cancelAccept()
{
    MORDOR_ASSERT(m_ioManager);

#ifdef WINDOWS
    if (m_cancelledReceive)
        return;
    m_cancelledReceive = ERROR_OPERATION_ABORTED;
    if (m_useAcceptEx && pAcceptEx) {
        m_ioManager->cancelEvent((HANDLE)m_sock, &m_receiveEvent);
    }
    if (m_hEvent && m_scheduler && m_fiber) {
        m_unregistered = !!m_ioManager->unregisterEvent(m_hEvent);
        m_scheduler->schedule(m_fiber);
    }
#else
    cancelIo(IOManager::READ, m_cancelledReceive, ECANCELED);
#endif
}

void
Socket::cancelConnect()
{
    MORDOR_ASSERT(m_ioManager);

#ifdef WINDOWS
    if (m_cancelledSend)
        return;
    MORDOR_LOG_VERBOSE(g_log) << this << " cancelConnect(" << m_sock << ")";
    m_cancelledSend = ERROR_OPERATION_ABORTED;
    if (m_useConnectEx && ConnectEx) {
        m_ioManager->cancelEvent((HANDLE)m_sock, &m_sendEvent);
    }
    if (m_hEvent && m_scheduler && m_fiber) {
        m_unregistered = !!m_ioManager->unregisterEvent(m_hEvent);
        m_scheduler->schedule(m_fiber);
    }
#else
    cancelIo(IOManager::WRITE, m_cancelledSend, ECANCELED);
#endif
}

void
Socket::cancelSend()
{
    MORDOR_ASSERT(m_ioManager);

#ifdef WINDOWS
    if (m_cancelledSend)
        return;
    MORDOR_LOG_VERBOSE(g_log) << this << " cancelSend(" << m_sock << ")";
    m_cancelledSend = ERROR_OPERATION_ABORTED;
    m_ioManager->cancelEvent((HANDLE)m_sock, &m_sendEvent);
#else
    cancelIo(IOManager::WRITE, m_cancelledSend, ECANCELED);
#endif
}

void
Socket::cancelReceive()
{
    MORDOR_ASSERT(m_ioManager);

#ifdef WINDOWS
    if (m_cancelledReceive)
        return;
    MORDOR_LOG_VERBOSE(g_log) << this << "cancelReceive(" << m_sock << ")";
    m_cancelledReceive = ERROR_OPERATION_ABORTED;
    m_ioManager->cancelEvent((HANDLE)m_sock, &m_receiveEvent);
#else
    cancelIo(IOManager::READ, m_cancelledReceive, ECANCELED);
#endif
}

#ifdef WINDOWS
void
Socket::cancelIo(error_t &cancelled, error_t error)
{
    MORDOR_ASSERT(error);
    if (cancelled)
        return;
    MORDOR_LOG_VERBOSE(g_log) << this << " cancelIo(" << m_sock << ")";
    cancelled = error;
    if (m_hEvent && m_scheduler && m_fiber) {
        m_unregistered = !!m_ioManager->unregisterEvent(m_hEvent);
        m_scheduler->schedule(m_fiber);
    }
}
#else
void
Socket::cancelIo(int event, error_t &cancelled, error_t error)
{
    MORDOR_ASSERT(error);
    if (cancelled)
        return;
    MORDOR_LOG_VERBOSE(g_log) << this
        << ((event == IOManager::READ) ? " cancelReceive(" : " cancelSend(")
        << m_sock << ")";
    cancelled = error;
    m_ioManager->cancelEvent(m_sock, (IOManager::Event)event);
}
#endif

Address::ptr
Socket::emptyAddress()
{
    switch (m_family) {
        case AF_INET:
            return Address::ptr(new IPv4Address());
        case AF_INET6:
            return Address::ptr(new IPv6Address());
        default:
            return Address::ptr(new UnknownAddress(m_family));
    }
}

Address::ptr
Socket::remoteAddress()
{
    if (m_remoteAddress)
        return m_remoteAddress;
    Address::ptr result;
    switch (m_family) {
        case AF_INET:
            result.reset(new IPv4Address());
            break;
        case AF_INET6:
            result.reset(new IPv6Address());
            break;
#ifndef WINDOWS
        case AF_UNIX:
            result.reset(new UnixAddress());
            break;
#endif
        default:
            result.reset(new UnknownAddress(m_family));
            break;
    }
    socklen_t namelen = result->nameLen();
    if (getpeername(m_sock, result->name(), &namelen))
        MORDOR_THROW_EXCEPTION_FROM_LAST_ERROR_API("getpeername");
    MORDOR_ASSERT(namelen <= result->nameLen());
#ifndef WINDOWS
    if (m_family == AF_UNIX) {
        boost::shared_ptr<UnixAddress> addr = boost::dynamic_pointer_cast<UnixAddress>(result);
        addr->nameLen(namelen);
    }
#endif
    return m_remoteAddress = result;
}

Address::ptr
Socket::localAddress()
{
    if (m_localAddress)
        return m_localAddress;
    Address::ptr result;
    switch (m_family) {
        case AF_INET:
            result.reset(new IPv4Address());
            break;
        case AF_INET6:
            result.reset(new IPv6Address());
            break;
#ifndef WINDOWS
        case AF_UNIX:
            result.reset(new UnixAddress());
            break;
#endif
        default:
            result.reset(new UnknownAddress(m_family));
            break;
    }
    socklen_t namelen = result->nameLen();
    if (getsockname(m_sock, result->name(), &namelen))
        MORDOR_THROW_EXCEPTION_FROM_LAST_ERROR_API("getsockname");
    MORDOR_ASSERT(namelen <= result->nameLen());
#ifndef WINDOWS
    // set the result->nameLen() right
    if (m_family == AF_UNIX) {
        boost::shared_ptr<UnixAddress> addr = boost::dynamic_pointer_cast<UnixAddress>(result);
        addr->nameLen(namelen);
    }
#endif
    return m_localAddress = result;
}

int
Socket::type()
{
    int result;
    size_t len = sizeof(int);
    getOption(SOL_SOCKET, SO_TYPE, &result, &len);
    return result;
}

boost::signals2::connection
Socket::onRemoteClose(const boost::signals2::slot<void ()> &slot)
{
    boost::signals2::connection result = m_onRemoteClose.connect(slot);
    if (m_isConnected && !m_isRegisteredForRemoteClose)
        registerForRemoteClose();
    return result;
}

void
Socket::callOnRemoteClose(weak_ptr self)
{
    ptr strongSelf = self.lock();
    if (strongSelf)
        strongSelf->m_onRemoteClose();
}

void
Socket::registerForRemoteClose()
{
#ifdef WINDOWS
    // listen for the close event
    if (!m_hEvent) {
        m_hEvent = CreateEventW(NULL, TRUE, FALSE, NULL);
        if (!m_hEvent)
            MORDOR_THROW_EXCEPTION_FROM_LAST_ERROR_API("CreateEventW");
    }
    if (!ResetEvent(m_hEvent))
        MORDOR_THROW_EXCEPTION_FROM_LAST_ERROR_API("ResetEvent");
    if (WSAEventSelect(m_sock, m_hEvent, FD_CLOSE))
        MORDOR_THROW_EXCEPTION_FROM_LAST_ERROR_API("WSAEventSelect");
    m_ioManager->registerEvent(m_hEvent, std::bind(&Socket::callOnRemoteClose,
        weak_ptr(shared_from_this())));
#else
    m_ioManager->registerEvent(m_sock, IOManager::CLOSE,
        std::bind(&Socket::callOnRemoteClose, weak_ptr(shared_from_this())));
#endif
    m_isRegisteredForRemoteClose = true;
}

static void throwGaiException(int error)
{
    switch (error) {
        case EAI_AGAIN:
            MORDOR_THROW_EXCEPTION(TemporaryNameServerFailureException()
                << errinfo_gaierror(error)
                << boost::errinfo_api_function("getaddrinfo"));
        case EAI_FAIL:
            MORDOR_THROW_EXCEPTION(PermanentNameServerFailureException()
                << errinfo_gaierror(error)
                << boost::errinfo_api_function("getaddrinfo"));
#if defined(WSANO_DATA) || defined(EAI_NODATA)
        case MORDOR_NATIVE(WSANO_DATA, EAI_NODATA):
            MORDOR_THROW_EXCEPTION(NoNameServerDataException()
                << errinfo_gaierror(error)
                << boost::errinfo_api_function("getaddrinfo"));
#endif
        case EAI_NONAME:
            MORDOR_THROW_EXCEPTION(HostNotFoundException()
                << errinfo_gaierror(error)
                << boost::errinfo_api_function("getaddrinfo"));
#ifdef EAI_ADDRFAMILY
        case EAI_ADDRFAMILY:
#endif
        case EAI_FAMILY:
            MORDOR_THROW_EXCEPTION(OperationNotSupportedException()
                << errinfo_gaierror(error)
                << boost::errinfo_api_function("getaddrinfo"));
        case EAI_BADFLAGS:
        case EAI_MEMORY:
        case EAI_SERVICE:
        case EAI_SOCKTYPE:
#ifdef EAI_SYSTEM
        case EAI_SYSTEM:
#endif
        default:
            MORDOR_THROW_EXCEPTION(NameLookupException()
                << errinfo_gaierror(error)
                << boost::errinfo_api_function("getaddrinfo"));
    }
}

std::vector<Address::ptr>
Address::lookup(const std::string &host, int family, int type, int protocol)
{
#ifdef WINDOWS
    addrinfoW hints, *results, *next;
#else
    addrinfo hints, *results, *next;
#endif
    hints.ai_flags = 0;
    hints.ai_family = family;
    hints.ai_socktype = type;
    hints.ai_protocol = protocol;
    hints.ai_addrlen = 0;
    hints.ai_canonname = NULL;
    hints.ai_addr = NULL;
    hints.ai_next = NULL;
    std::string node;
    const char *service = NULL;
    // Check for [ipv6addr] (with optional :service)
    if (!host.empty() && host[0] == '[') {
        const char *endipv6 = (const char *)memchr(host.c_str() + 1, ']', host.size() - 1);
        if (endipv6) {
            if (*(endipv6 + 1) == ':') {
                service = endipv6 + 2;
            }
            node = host.substr(1, endipv6 - host.c_str() - 1);
        }
    }
    // Check for node:service
    if (node.empty()) {
        service = (const char*)memchr(host.c_str(), ':', host.size());
        if (service) {
            // More than 1 : means it's not node:service
            if (!memchr(service + 1, ':', host.c_str() + host.size() - service - 1)) {
                node = host.substr(0, service - host.c_str());
                ++service;
            } else {
                service = NULL;
            }
        }
    }
    if (node.empty())
        node = host;
    int error;
#ifdef WINDOWS
    std::wstring serviceWStorage;
    const wchar_t *serviceW = NULL;
    if (service) {
        if (stricmp(service, "socks") == 0)
            serviceWStorage = L"1080";
        else
            serviceWStorage = toUtf16(service);
        serviceW = serviceWStorage.c_str();
    }
    error = pGetAddrInfoW(toUtf16(node).c_str(), serviceW, &hints, &results);
#else
    error = getaddrinfo(node.c_str(), service, &hints, &results);
#endif
    if (error) {
        MORDOR_LOG_ERROR(g_log) << "getaddrinfo(" << host << ", "
            << (Family)family << ", " << (Type)type << "): (" << error << ")";
        throwGaiException(error);
    }

    std::vector<Address::ptr> result;
    next = results;
    while (next) {
        result.push_back(create(next->ai_addr, (socklen_t)next->ai_addrlen));
        next = next->ai_next;
    }
#ifdef WINDOWS
    pFreeAddrInfoW(results);
#else
    freeaddrinfo(results);
#endif
    return result;
}

template <class T>
static unsigned int countBits(T value)
{
    unsigned int result = 0;
    // See http://www-graphics.stanford.edu/~seander/bithacks.html#CountBitsSetKernighan
    for (; value; ++result)
        value &= value - 1;
    return result;
}

std::multimap<std::string, std::pair<Address::ptr, unsigned int> >
Address::getInterfaceAddresses(int family)
{
    std::multimap<std::string, std::pair<Address::ptr, unsigned int> >
        result;
#ifdef WINDOWS
    std::vector<char> buf(15 * 1024);
    IP_ADAPTER_ADDRESSES *addresses = (IP_ADAPTER_ADDRESSES *)&buf[0];
    ULONG size = (ULONG)buf.size();
    ULONG error = pGetAdaptersAddresses(AF_UNSPEC, 0, NULL, addresses, &size);
    while (ERROR_BUFFER_OVERFLOW == error && buf.size() < MAX_INTERFACE_BUFFER_SIZE)
    {
        buf.resize(size);
        addresses = (IP_ADAPTER_ADDRESSES *)&buf[0];
        error = pGetAdaptersAddresses(AF_UNSPEC, 0, NULL, addresses, &size);
    }
    if (error && error != ERROR_CALL_NOT_IMPLEMENTED)
<<<<<<< HEAD
        MORDOR_THROW_EXCEPTION_FROM_ERROR_API(error, "GetAdaptersAddresses");
    // Either doesn't exist, or doesn't include netmask info to construct broadcast addr
    if (error == ERROR_CALL_NOT_IMPLEMENTED ||
        addresses->FirstUnicastAddress->Length < sizeof(IP_ADAPTER_UNICAST_ADDRESS_LH)) {
        PIP_ADAPTER_INFO addresses2 = (PIP_ADAPTER_INFO)&buf[0];
        size = (ULONG)buf.size();
        error = GetAdaptersInfo(addresses2, &size);
        while (ERROR_BUFFER_OVERFLOW == error && buf.size() < MAX_INTERFACE_BUFFER_SIZE)
=======
    {
        if (addresses != NULL)
        {
            free(addresses);
            addresses = NULL;
        }
        MORDOR_THROW_EXCEPTION_FROM_ERROR_API(error, "GetAdaptersAddresses");
    }
    else if (error == ERROR_CALL_NOT_IMPLEMENTED ||
        NULL == addresses ||
        NULL == addresses->FirstUnicastAddress ||
        addresses->FirstUnicastAddress->Length < sizeof(IP_ADAPTER_UNICAST_ADDRESS_LH)) 
    {   // Either doesn't exist, or doesn't include netmask info to construct broadcast addr
        // cleanup the old addresses
        if (addresses != NULL)
        {
            free(addresses);
            addresses = NULL;
        }

        PIP_ADAPTER_INFO addresses2 = NULL;
        size = buffer_size;
        tries = 0;
        do
>>>>>>> 9918a73b
        {
            buf.resize(size);
            addresses2 = (PIP_ADAPTER_INFO)&buf[0];
            error = GetAdaptersInfo(addresses2, &size);
        }
        if (error)
            MORDOR_THROW_EXCEPTION_FROM_ERROR_API(error, "PIP_ADAPTER_INFO");
        for (; addresses2; addresses2 = addresses2->Next) {
            std::string iface(addresses2->AdapterName);
            if (family != AF_INET && family != AF_UNSPEC)
                continue;
            IP_ADDR_STRING *address = &addresses2->IpAddressList;
            for (; address; address = address->Next) {
                sockaddr_in addr;
                memset(&addr, 0, sizeof(sockaddr_in));
                addr.sin_family = AF_INET;
                addr.sin_addr.s_addr = inet_addr(address->IpAddress.String);
                unsigned int mask = inet_addr(address->IpMask.String);
                result.insert(std::make_pair(iface, std::make_pair(
                    Address::create((sockaddr *)&addr,
                    sizeof(sockaddr_in)), countBits(mask))));
            }
        }

        return result;
    }

    for (; addresses; addresses = addresses->Next) {
        std::string iface(addresses->AdapterName);
        IP_ADAPTER_UNICAST_ADDRESS *address = addresses->FirstUnicastAddress;
        for (; address; address = address->Next) {
            if (family != AF_UNSPEC &&
                family != address->Address.lpSockaddr->sa_family)
                continue;
            Address::ptr addr = Address::create(address->Address.lpSockaddr,
                address->Address.iSockaddrLength);
            unsigned int prefixLength = ~0u;
            if (address->Address.lpSockaddr->sa_family == AF_INET &&
                address->OnLinkPrefixLength <= 32) {
                prefixLength = address->OnLinkPrefixLength;
            } else if (address->Address.lpSockaddr->sa_family == AF_INET6 &&
                address->OnLinkPrefixLength <= 128) {
                prefixLength = address->OnLinkPrefixLength;
            }

            result.insert(std::make_pair(iface,
                std::make_pair(addr, prefixLength)));
        }
    }
    return result;
#else
    struct ifaddrs *next, *results;
    if (getifaddrs(&results) != 0)
        MORDOR_THROW_EXCEPTION_FROM_LAST_ERROR_API("getifaddrs");
    try {
        for (next = results; next; next = next->ifa_next) {
            Address::ptr address, baddress;
            unsigned int prefixLength = ~0u;
            if (family != AF_UNSPEC && family != next->ifa_addr->sa_family)
                continue;
            switch (next->ifa_addr->sa_family) {
                case AF_INET:
                {
                    address = create(next->ifa_addr, sizeof(sockaddr_in));
                    unsigned int netmask =
                        ((sockaddr_in *)next->ifa_netmask)->sin_addr.s_addr;
                    prefixLength = countBits(netmask);
                    break;
                }
                case AF_INET6:
                {
                    address = create(next->ifa_addr, sizeof(sockaddr_in6));
                    prefixLength = 0;
                    in6_addr &netmask = ((sockaddr_in6 *)next->ifa_netmask)->sin6_addr;
                    for (size_t i = 0; i < 16; ++i)
                        prefixLength += countBits(netmask.s6_addr[i]);
                    break;
                }
                default:
                    break;
            }
            if (address)
                result.insert(std::make_pair(next->ifa_name,
                    std::make_pair(address, prefixLength)));
        }
    } catch (...) {
        freeifaddrs(results);
        throw;
    }
    freeifaddrs(results);
    return result;
#endif
}

std::vector<std::pair<Address::ptr, unsigned int> >
Address::getInterfaceAddresses(const std::string &iface, int family)
{
    std::vector<std::pair<Address::ptr, unsigned int> > result;
    if (iface.empty() || iface == "*") {
        if (family == AF_INET || family == AF_UNSPEC)
            result.push_back(
                std::make_pair(Address::ptr(new IPv4Address()), 0u));
        if (family == AF_INET6 || family == AF_UNSPEC)
            result.push_back(
                std::make_pair(Address::ptr(new IPv6Address()), 0u));
        return result;
    }
    typedef std::multimap<std::string, std::pair<Address::ptr, unsigned int> >
        AddressesMap;
    AddressesMap interfaces = getInterfaceAddresses(family);
    std::pair<AddressesMap::iterator, AddressesMap::iterator> its =
        interfaces.equal_range(iface);
    for (; its.first != its.second; ++its.first)
        result.push_back(its.first->second);
    return result;
}

Address::ptr
Address::create(const sockaddr *name, socklen_t nameLen)
{
    MORDOR_ASSERT(name);
    Address::ptr result;
    switch (name->sa_family) {
        case AF_INET:
            result.reset(new IPv4Address());
            MORDOR_ASSERT(nameLen <= result->nameLen());
            memcpy(result->name(), name, nameLen);
            break;
        case AF_INET6:
            result.reset(new IPv6Address());
            MORDOR_ASSERT(nameLen <= result->nameLen());
            memcpy(result->name(), name, nameLen);
            break;
        default:
            result.reset(new UnknownAddress(name->sa_family));
            MORDOR_ASSERT(nameLen <= result->nameLen());
            memcpy(result->name(), name, nameLen);
            break;
    }
    return result;
}

Address::ptr
Address::clone()
{
    return create(name(), nameLen());
}

Socket::ptr
Address::createSocket(int type, int protocol)
{
    return Socket::ptr(new Socket(family(), type, protocol));
}

Socket::ptr
Address::createSocket(IOManager &ioManager, int type, int protocol)
{
    return Socket::ptr(new Socket(ioManager, family(), type, protocol));
}

std::ostream &
Address::insert(std::ostream &os) const
{
    return os << "(Unknown addr " << family() << ")";
}

bool
Address::operator<(const Address &rhs) const
{
    socklen_t minimum = (std::min)(nameLen(), rhs.nameLen());
    int result = memcmp(name(), rhs.name(), minimum);
    if (result < 0)
        return true;
    else if (result > 0)
        return false;
    if (nameLen() < rhs.nameLen())
        return true;
    return false;
}

bool
Address::operator==(const Address &rhs) const
{
    return nameLen() == rhs.nameLen() &&
        memcmp(name(), rhs.name(), nameLen()) == 0;
}

bool Address::operator!=(const Address &rhs) const
{
    return !(*this == rhs);
}

std::vector<IPAddress::ptr>
IPAddress::lookup(const std::string &host, int family, int type, int protocol,
                  int port)
{
    std::vector<Address::ptr> addrResult = Address::lookup(host, family, type,
            protocol);
    std::vector<ptr> result;
    result.reserve(addrResult.size());
    for (std::vector<Address::ptr>::const_iterator it(addrResult.begin());
         it != addrResult.end();
         ++it) {
        ptr addr = std::dynamic_pointer_cast<IPAddress>(*it);
        if (addr) {
            if (port >= 0) addr->port(port);
            result.push_back(addr);
        }
    }
    return result;
}

IPAddress::ptr
IPAddress::clone()
{
    return std::static_pointer_cast<IPAddress>(Address::clone());
}

IPAddress::ptr
IPAddress::create(const char *address, unsigned short port)
{
    addrinfo hints, *results;
    memset(&hints, 0, sizeof(addrinfo));
    hints.ai_flags = AI_NUMERICHOST;
    hints.ai_family = AF_UNSPEC;
    int error = getaddrinfo(address, NULL, &hints, &results);
    if (error == EAI_NONAME) {
        MORDOR_THROW_EXCEPTION(std::invalid_argument("address"));
    } else if (error) {
        MORDOR_LOG_ERROR(g_log) << "getaddrinfo(" << address
            << ", AI_NUMERICHOST): (" << error << ")";
        throwGaiException(error);
    }
    try {
        IPAddress::ptr result = std::static_pointer_cast<IPAddress>(
            Address::create(results->ai_addr, (socklen_t)results->ai_addrlen));
        result->port(port);
        freeaddrinfo(results);
        return result;
    } catch (...) {
        freeaddrinfo(results);
        throw;
    }
}

IPv4Address::IPv4Address(unsigned int address, unsigned short port)
{
    memset(&sin, 0, sizeof(sin));
    sin.sin_family = AF_INET;
    sin.sin_port = byteswapOnLittleEndian(port);
    sin.sin_addr.s_addr = byteswapOnLittleEndian(address);
}

#ifndef WINDOWS
static int pinet_pton(int af, const char *src, void *dst)
{
    return inet_pton(af, src, dst);
}
#endif

IPv4Address::IPv4Address(const char *address, unsigned short port)
{
    memset(&sin, 0, sizeof(sin));
    sin.sin_family = AF_INET;
    sin.sin_port = byteswapOnLittleEndian(port);
    int result = pinet_pton(AF_INET, address, &sin.sin_addr);
    if (result == 0)
        MORDOR_THROW_EXCEPTION(std::invalid_argument("address"));
    if (result < 0)
        MORDOR_THROW_EXCEPTION_FROM_LAST_ERROR_API("inet_pton");
}

// Returns an integer with bits 1s
template <class T>
static T createMask(unsigned int bits)
{
    MORDOR_ASSERT(bits <= sizeof(T) * 8);
    return (1 << (sizeof(T) * 8 - bits)) - 1;
}

IPv4Address::ptr
IPv4Address::broadcastAddress(unsigned int prefixLength)
{
    MORDOR_ASSERT(prefixLength <= 32);
    sockaddr_in baddr(sin);
    baddr.sin_addr.s_addr |= byteswapOnLittleEndian(
        createMask<unsigned int>(prefixLength));
    return std::static_pointer_cast<IPv4Address>(
        Address::create((const sockaddr *)&baddr, sizeof(sockaddr_in)));
}

IPv4Address::ptr
IPv4Address::networkAddress(unsigned int prefixLength)
{
    MORDOR_ASSERT(prefixLength <= 32);
    sockaddr_in baddr(sin);
    baddr.sin_addr.s_addr &= byteswapOnLittleEndian(
        ~createMask<unsigned int>(prefixLength));
    return std::static_pointer_cast<IPv4Address>(
        Address::create((const sockaddr *)&baddr, sizeof(sockaddr_in)));
}

IPv4Address::ptr
IPv4Address::createSubnetMask(unsigned int prefixLength)
{
    MORDOR_ASSERT(prefixLength <= 32);
    sockaddr_in subnet;
    memset(&subnet, 0, sizeof(sockaddr_in));
    subnet.sin_family = AF_INET;
    subnet.sin_addr.s_addr = byteswapOnLittleEndian(
        ~createMask<unsigned int>(prefixLength));
    return std::static_pointer_cast<IPv4Address>(
        Address::create((const sockaddr *)&subnet, sizeof(sockaddr_in)));
}

std::ostream &
IPv4Address::insert(std::ostream &os) const
{
    int addr = byteswapOnLittleEndian(sin.sin_addr.s_addr);
    os << ((addr >> 24) & 0xff) << '.'
        << ((addr >> 16) & 0xff) << '.'
        << ((addr >> 8) & 0xff) << '.'
        << (addr & 0xff);
    // "on" is 0, so that it's the default
    if (!os.iword(g_iosPortIndex))
        os << ':' << byteswapOnLittleEndian(sin.sin_port);
    return os;
}

IPv6Address::IPv6Address()
{
    memset(&sin, 0, sizeof(sockaddr_in6));
    sin.sin6_family = AF_INET6;
}

IPv6Address::IPv6Address(const unsigned char address[16], unsigned short port)
{
    memset(&sin, 0, sizeof(sockaddr_in6));
    sin.sin6_family = AF_INET6;
    sin.sin6_port = byteswapOnLittleEndian(port);
    memcpy(&sin.sin6_addr.s6_addr, address, 16);
}

IPv6Address::IPv6Address(const char *address, unsigned short port)
{
    memset(&sin, 0, sizeof(sockaddr_in6));
    sin.sin6_family = AF_INET6;
    sin.sin6_port = byteswapOnLittleEndian(port);
    int result = pinet_pton(AF_INET6, address, &sin.sin6_addr);
    if (result == 0)
        MORDOR_THROW_EXCEPTION(std::invalid_argument("address"));
    if (result < 0)
        MORDOR_THROW_EXCEPTION_FROM_LAST_ERROR_API("inet_pton");
}

IPv6Address::ptr
IPv6Address::broadcastAddress(unsigned int prefixLength)
{
    MORDOR_ASSERT(prefixLength <= 128);
    sockaddr_in6 baddr(sin);
    baddr.sin6_addr.s6_addr[prefixLength / 8] |=
        createMask<unsigned char>(prefixLength % 8);
    for (unsigned int i = prefixLength / 8 + 1; i < 16; ++i)
        baddr.sin6_addr.s6_addr[i] = 0xffu;
    return std::static_pointer_cast<IPv6Address>(
        Address::create((const sockaddr *)&baddr, sizeof(sockaddr_in6)));
}

IPv6Address::ptr
IPv6Address::networkAddress(unsigned int prefixLength)
{
    MORDOR_ASSERT(prefixLength <= 128);
    sockaddr_in6 baddr(sin);
    baddr.sin6_addr.s6_addr[prefixLength / 8] &=
        ~createMask<unsigned char>(prefixLength % 8);
    for (unsigned int i = prefixLength / 8 + 1; i < 16; ++i)
        baddr.sin6_addr.s6_addr[i] = 0x00u;
    return std::static_pointer_cast<IPv6Address>(
        Address::create((const sockaddr *)&baddr, sizeof(sockaddr_in6)));
}

IPv6Address::ptr
IPv6Address::createSubnetMask(unsigned int prefixLength)
{
    MORDOR_ASSERT(prefixLength <= 128);
    sockaddr_in6 subnet;
    memset(&subnet, 0, sizeof(sockaddr_in6));
    subnet.sin6_family = AF_INET6;
    subnet.sin6_addr.s6_addr[prefixLength / 8] =
        ~createMask<unsigned char>(prefixLength % 8);
    for (unsigned int i = 0; i < prefixLength / 8; ++i)
        subnet.sin6_addr.s6_addr[i] = 0xffu;
    return std::static_pointer_cast<IPv6Address>(
        Address::create((const sockaddr *)&subnet, sizeof(sockaddr_in6)));
}

std::ostream &
IPv6Address::insert(std::ostream &os) const
{
    std::ios_base::fmtflags flags = os.setf(std::ios_base::hex, std::ios_base::basefield);
    bool includePort = !os.iword(g_iosPortIndex);
    if (includePort)
        os << '[';
    unsigned short *addr = (unsigned short *)sin.sin6_addr.s6_addr;
    bool usedZeros = false;
    for (size_t i = 0; i < 8; ++i) {
        if (addr[i] == 0 && !usedZeros)
            continue;
        if (i != 0 && addr[i - 1] == 0 && !usedZeros) {
            os << ':';
            usedZeros = true;
        }
        if (i != 0)
            os << ':';
        os << (int)byteswapOnLittleEndian(addr[i]);
    }
    if (!usedZeros && addr[7] == 0)
        os << "::";

    if (includePort)
        os << "]:" << std::dec << (int)byteswapOnLittleEndian(sin.sin6_port);
    os.setf(flags, std::ios_base::basefield);
    return os;
}

#ifndef WINDOWS
const size_t UnixAddress::MAX_PATH_LEN = sizeof(((sockaddr_un *)0)->sun_path) - 1;

UnixAddress::UnixAddress(const std::string &path)
{
    sun.sun_family = AF_UNIX;
    length = path.size() + 1;
#ifdef LINUX
    // Abstract namespace; leading NULL, but no trailing NULL
    if (!path.empty() && path[0] == '\0')
        --length;
#endif
    MORDOR_ASSERT(length <= sizeof(sun.sun_path));
    memcpy(sun.sun_path, path.c_str(), length);
    length += offsetof(sockaddr_un, sun_path);
}

UnixAddress::UnixAddress()
{
    memset(&sun, 0, sizeof(sun));
    sun.sun_family = AF_UNIX;
    length = offsetof(sockaddr_un, sun_path) + MAX_PATH_LEN;
}

std::ostream &
UnixAddress::insert(std::ostream &os) const
{
#ifdef LINUX
    if (length > offsetof(sockaddr_un, sun_path) &&
        sun.sun_path[0] == '\0')
        return os << "\\0" << std::string(sun.sun_path + 1,
            length - offsetof(sockaddr_un, sun_path) - 1);
#endif
    return os << sun.sun_path;
}
#endif

UnknownAddress::UnknownAddress(int family)
{
    sa.sa_family = family;
}

std::ostream &operator <<(std::ostream &os, const Address &addr)
{
    return addr.insert(os);
}

bool
operator <(const Address::ptr &lhs, const Address::ptr &rhs)
{
    if (!lhs || !rhs)
<<<<<<< HEAD
        return (bool) rhs;
=======
        return bool(rhs);
>>>>>>> 9918a73b
    return *lhs < *rhs;
}

std::ostream &includePort(std::ostream &os)
{
    os.iword(g_iosPortIndex) = 0;
    return os;
}

std::ostream &excludePort(std::ostream &os)
{
    os.iword(g_iosPortIndex) = 1;
    return os;
}

}<|MERGE_RESOLUTION|>--- conflicted
+++ resolved
@@ -484,16 +484,10 @@
                 }
                 Timer::ptr timeout;
                 if (m_sendTimeout != ~0ull)
-<<<<<<< HEAD
-                    timeout = m_ioManager->registerTimer(m_sendTimeout,
+                    timeout = m_ioManager->registerConditionTimer(m_sendTimeout,
                         std::bind(&Socket::cancelIo, this,
-                            std::ref(m_cancelledSend), WSAETIMEDOUT));
-=======
-                    timeout = m_ioManager->registerConditionTimer(m_sendTimeout,
-                        boost::bind(&Socket::cancelIo, this,
-                            boost::ref(m_cancelledSend), WSAETIMEDOUT),
+                            std::ref(m_cancelledSend), WSAETIMEDOUT),
                         weak_ptr(shared_from_this()));
->>>>>>> 9918a73b
                 Scheduler::yieldTo();
 
                 m_fiber.reset();
@@ -546,16 +540,10 @@
             }
             Timer::ptr timeout;
             if (m_sendTimeout != ~0ull)
-<<<<<<< HEAD
-                timeout = m_ioManager->registerTimer(m_sendTimeout, std::bind(
-                    &Socket::cancelIo, this, IOManager::WRITE,
-                    std::ref(m_cancelledSend), ETIMEDOUT));
-=======
                 timeout = m_ioManager->registerConditionTimer(m_sendTimeout,
-                    boost::bind(&Socket::cancelIo, this, IOManager::WRITE,
-                        boost::ref(m_cancelledSend), ETIMEDOUT),
+                    std::bind(&Socket::cancelIo, this, IOManager::WRITE,
+                        std::ref(m_cancelledSend), ETIMEDOUT),
                     weak_ptr(shared_from_this()));
->>>>>>> 9918a73b
             Scheduler::yieldTo();
             if (timeout)
                 timeout->cancel();
@@ -722,16 +710,10 @@
                 m_unregistered = false;
                 Timer::ptr timeout;
                 if (m_receiveTimeout != ~0ull)
-<<<<<<< HEAD
-                    timeout = m_ioManager->registerTimer(m_sendTimeout,
+                    timeout = m_ioManager->registerConditionTimer(m_sendTimeout,
                         std::bind(&Socket::cancelIo, this,
-                        std::ref(m_cancelledReceive), WSAETIMEDOUT));
-=======
-                    timeout = m_ioManager->registerConditionTimer(m_sendTimeout,
-                        boost::bind(&Socket::cancelIo, this,
-                            boost::ref(m_cancelledReceive), WSAETIMEDOUT),
+                            std::ref(m_cancelledReceive), WSAETIMEDOUT),
                         weak_ptr(shared_from_this()));
->>>>>>> 9918a73b
                 Scheduler::yieldTo();
                 m_fiber.reset();
                 m_scheduler = NULL;
@@ -791,16 +773,10 @@
             }
             Timer::ptr timeout;
             if (m_receiveTimeout != ~0ull)
-<<<<<<< HEAD
-                timeout = m_ioManager->registerTimer(m_receiveTimeout, std::bind(
-                    &Socket::cancelIo, this, IOManager::READ,
-                    std::ref(m_cancelledReceive), ETIMEDOUT));
-=======
                 timeout = m_ioManager->registerConditionTimer(m_receiveTimeout,
-                    boost::bind(&Socket::cancelIo, this, IOManager::READ,
-                        boost::ref(m_cancelledReceive), ETIMEDOUT),
+                    std::bind(&Socket::cancelIo, this, IOManager::READ,
+                        std::ref(m_cancelledReceive), ETIMEDOUT),
                     weak_ptr(shared_from_this()));
->>>>>>> 9918a73b
             Scheduler::yieldTo();
             if (timeout)
                 timeout->cancel();
@@ -1003,15 +979,9 @@
         m_ioManager->registerEvent(m_sock, event);
         Timer::ptr timer;
         if (timeout != ~0ull)
-<<<<<<< HEAD
-            timer = m_ioManager->registerTimer(timeout, std::bind(
-                &Socket::cancelIo, this, event, std::ref(cancelled),
-                ETIMEDOUT));
-=======
             timer = m_ioManager->registerConditionTimer(timeout,
-                boost::bind(&Socket::cancelIo, this, event, boost::ref(cancelled), ETIMEDOUT),
+                std::bind(&Socket::cancelIo, this, event, std::ref(cancelled), ETIMEDOUT),
                 weak_ptr(shared_from_this()));
->>>>>>> 9918a73b
         Scheduler::yieldTo();
         if (timer)
             timer->cancel();
@@ -1273,7 +1243,7 @@
     MORDOR_ASSERT(namelen <= result->nameLen());
 #ifndef WINDOWS
     if (m_family == AF_UNIX) {
-        boost::shared_ptr<UnixAddress> addr = boost::dynamic_pointer_cast<UnixAddress>(result);
+        std::shared_ptr<UnixAddress> addr = std::dynamic_pointer_cast<UnixAddress>(result);
         addr->nameLen(namelen);
     }
 #endif
@@ -1309,7 +1279,7 @@
 #ifndef WINDOWS
     // set the result->nameLen() right
     if (m_family == AF_UNIX) {
-        boost::shared_ptr<UnixAddress> addr = boost::dynamic_pointer_cast<UnixAddress>(result);
+        std::shared_ptr<UnixAddress> addr = std::dynamic_pointer_cast<UnixAddress>(result);
         addr->nameLen(namelen);
     }
 #endif
@@ -1512,16 +1482,6 @@
         error = pGetAdaptersAddresses(AF_UNSPEC, 0, NULL, addresses, &size);
     }
     if (error && error != ERROR_CALL_NOT_IMPLEMENTED)
-<<<<<<< HEAD
-        MORDOR_THROW_EXCEPTION_FROM_ERROR_API(error, "GetAdaptersAddresses");
-    // Either doesn't exist, or doesn't include netmask info to construct broadcast addr
-    if (error == ERROR_CALL_NOT_IMPLEMENTED ||
-        addresses->FirstUnicastAddress->Length < sizeof(IP_ADAPTER_UNICAST_ADDRESS_LH)) {
-        PIP_ADAPTER_INFO addresses2 = (PIP_ADAPTER_INFO)&buf[0];
-        size = (ULONG)buf.size();
-        error = GetAdaptersInfo(addresses2, &size);
-        while (ERROR_BUFFER_OVERFLOW == error && buf.size() < MAX_INTERFACE_BUFFER_SIZE)
-=======
     {
         if (addresses != NULL)
         {
@@ -1546,7 +1506,6 @@
         size = buffer_size;
         tries = 0;
         do
->>>>>>> 9918a73b
         {
             buf.resize(size);
             addresses2 = (PIP_ADAPTER_INFO)&buf[0];
@@ -2023,11 +1982,7 @@
 operator <(const Address::ptr &lhs, const Address::ptr &rhs)
 {
     if (!lhs || !rhs)
-<<<<<<< HEAD
         return (bool) rhs;
-=======
-        return bool(rhs);
->>>>>>> 9918a73b
     return *lhs < *rhs;
 }
 
