--- conflicted
+++ resolved
@@ -39,36 +39,19 @@
         streamBroker = options.customStreamBrokerFilter;
     }
 
-<<<<<<< HEAD
-    ConnectionCache::ptr connectionCache(new ConnectionCache(streamBroker,
-        timerManager));
-    connectionCache->httpReadTimeout(options.httpReadTimeout);
-    connectionCache->httpWriteTimeout(options.httpWriteTimeout);
-    connectionCache->idleTimeout(options.idleTimeout);
-    connectionCache->sslReadTimeout(options.sslConnectReadTimeout);
-    connectionCache->sslWriteTimeout(options.sslConnectWriteTimeout);
-    connectionCache->sslCtx(options.sslCtx);
-    connectionCache->proxyForURI(options.proxyForURIDg);
-    connectionCache->proxyRequestBroker(options.proxyRequestBroker);
-    connectionCache->verifySslCertificate(options.verifySslCertificate);
-    connectionCache->verifySslCertificateHost(options.verifySslCertificateHost);
-
-    RequestBroker::ptr requestBroker(new BaseRequestBroker(
-        std::static_pointer_cast<ConnectionBroker>(connectionCache)));
-=======
     ConnectionBroker::ptr connectionBroker;
     ConnectionCache::ptr connectionCache;
     if (!options.enableConnectionCache) {
         ConnectionNoCache::ptr connectionNoCache(new ConnectionNoCache(streamBroker,
             timerManager));
-        connectionBroker = boost::static_pointer_cast<ConnectionBroker>(connectionNoCache);
+        connectionBroker = std::static_pointer_cast<ConnectionBroker>(connectionNoCache);
     } else {
         connectionCache = ConnectionCache::create(streamBroker, timerManager);
         connectionCache->idleTimeout(options.idleTimeout);
         connectionCache->proxyForURI(options.proxyForURIDg);
         connectionCache->proxyRequestBroker(options.proxyRequestBroker);
         connectionCache->connectionsPerHost(options.connectionsPerHost);
-        connectionBroker = boost::static_pointer_cast<ConnectionBroker>(connectionCache);
+        connectionBroker = std::static_pointer_cast<ConnectionBroker>(connectionCache);
     }
     connectionBroker->httpReadTimeout(options.httpReadTimeout);
     connectionBroker->httpWriteTimeout(options.httpWriteTimeout);
@@ -79,7 +62,6 @@
     connectionBroker->verifySslCertificateHost(options.verifySslCertificateHost);
 
     RequestBroker::ptr requestBroker(new BaseRequestBroker(connectionBroker));
->>>>>>> 9918a73b
 
     if (options.getCredentialsDg || options.getProxyCredentialsDg)
         requestBroker.reset(new AuthRequestBroker(requestBroker,
@@ -427,26 +409,16 @@
             new ClientConnection(stream, m_timerManager)), proxied);
         MORDOR_LOG_TRACE(g_cacheLog) << this << " connection " << result.first
             << " to " << endpoint << " established";
-<<<<<<< HEAD
         stream->onRemoteClose(std::bind(&ConnectionCache::dropConnection,
-            this, endpoint, result.first.get()));
-=======
-        stream->onRemoteClose(boost::bind(&ConnectionCache::dropConnection,
             this, weak_ptr(shared_from_this()), endpoint, result.first.get()));
->>>>>>> 9918a73b
         if (m_httpReadTimeout != ~0ull)
             result.first->readTimeout(m_httpReadTimeout);
         if (m_httpWriteTimeout != ~0ull)
             result.first->writeTimeout(m_httpWriteTimeout);
         if (m_idleTimeout != ~0ull)
             result.first->idleTimeout(m_idleTimeout,
-<<<<<<< HEAD
-            std::bind(&ConnectionCache::dropConnection, this, endpoint,
-                result.first.get()));
-=======
-            boost::bind(&ConnectionCache::dropConnection,
+            std::bind(&ConnectionCache::dropConnection,
                 this, weak_ptr(shared_from_this()), endpoint, result.first.get()));
->>>>>>> 9918a73b
         // Assign this connection to the first blank connection for this
         // schemeAndAuthority
         for (it2 = info->connections.begin();
@@ -664,7 +636,7 @@
     CachedConnectionMap::iterator it;
     ConnectionList::iterator it2;
     for (it = m_conns.begin(); it != m_conns.end(); it++) {
-        boost::shared_ptr<ConnectionInfo> info = it->second;
+        std::shared_ptr<ConnectionInfo> info = it->second;
         tmpCount = 0;
         for (it2 = info->connections.begin();
             it2 != info->connections.end();
