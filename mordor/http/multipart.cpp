--- conflicted
+++ resolved
@@ -77,13 +77,8 @@
         size_t offsetToBoundary = m_stream->find(m_boundary);
 
         Buffer b;
-<<<<<<< HEAD
-        size_t UNUSED(result) = m_stream->read(b, offsetToBoundary + m_boundary.size());
-        MORDOR_ASSERT(result == offsetToBoundary + m_boundary.size());
-=======
         MORDOR_VERIFY(m_stream->read(b, offsetToBoundary + m_boundary.size()) ==
                       offsetToBoundary + m_boundary.size());
->>>>>>> 9918a73b
         b.clear();
         m_stream->read(b, 2);
         if (b == "--") {
@@ -186,11 +181,7 @@
         std::string headers = os.str();
         m_multipart->m_stream->write(headers.c_str(), headers.size());
         NotifyStream *notify = new NotifyStream(m_multipart->m_stream, false);
-<<<<<<< HEAD
-        notify->notifyOnClose = std::bind(&Multipart::partDone, m_multipart);
-=======
-        notify->notifyOnClose(boost::bind(&Multipart::partDone, m_multipart));
->>>>>>> 9918a73b
+        notify->notifyOnClose(std::bind(&Multipart::partDone, m_multipart));
         m_stream.reset(notify);
     }
     return m_stream;
@@ -209,11 +200,7 @@
         std::string headers = os.str();
         m_multipart->m_stream->write(headers.c_str(), headers.size());
         NotifyStream *notify = new NotifyStream(m_multipart->m_stream, false);
-<<<<<<< HEAD
-        notify->notifyOnClose = std::bind(&Multipart::partDone, m_multipart);
-=======
-        notify->notifyOnClose(boost::bind(&Multipart::partDone, m_multipart));
->>>>>>> 9918a73b
+        notify->notifyOnClose(std::bind(&Multipart::partDone, m_multipart));
         m_stream.reset(notify);
     }
     HTTP::StringMap::const_iterator it = m_headers.contentType.parameters.find("boundary");
