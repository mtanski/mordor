--- conflicted
+++ resolved
@@ -220,10 +220,6 @@
         pWinHttpCloseHandle(m_hHttpSession);
 }
 
-<<<<<<< HEAD
-std::vector<URI>
-ProxyCache::autoDetectProxy(const URI &uri, const std::string &pacScript)
-=======
 boost::mutex ProxyCache::s_cacheMutex;
 bool ProxyCache::s_failedAutoDetect = false;
 std::set<std::string> ProxyCache::s_invalidConfigURLs;
@@ -237,18 +233,10 @@
 
 bool ProxyCache::autoDetectProxy(const URI &uri, const std::string &pacScript,
                                  std::vector<URI> &proxyList)
->>>>>>> 9918a73b
 {
     MORDOR_LOG_DEBUG(proxyLog) << "Auto-detecting proxy for URI \""
                                << uri.toString() << "\".";
 
-<<<<<<< HEAD
-    WINHTTP_PROXY_INFO proxyInfo;
-    WINHTTP_AUTOPROXY_OPTIONS options;
-
-    memset(&options, 0, sizeof(WINHTTP_AUTOPROXY_OPTIONS));
-    memset(&proxyInfo, 0, sizeof(WINHTTP_PROXY_INFO));
-=======
     // We can't auto-detect or auto-configure without an HTTP session handle.
     if (!m_hHttpSession) {
         MORDOR_LOG_DEBUG(proxyLog) << "No HTTP session!";
@@ -273,8 +261,6 @@
         }
     }
 
->>>>>>> 9918a73b
-
     WINHTTP_AUTOPROXY_OPTIONS options = {0};
     options.fAutoLogonIfChallenged = TRUE;
     std::wstring pacScriptW = toUtf16(pacScript);
@@ -287,17 +273,6 @@
                                     WINHTTP_AUTO_DETECT_TYPE_DNS_A;
     }
 
-<<<<<<< HEAD
-    options.fAutoLogonIfChallenged = TRUE;
-    if (pWinHttpGetProxyForUrl(m_hHttpSession, toUtf16(uri.toString()).c_str(),
-        &options, &proxyInfo)) {
-        return proxyFromProxyInfo(uri, proxyInfo);
-    }
-    else
-    {
-        error_t error = Mordor::lastError();
-        MORDOR_LOG_ERROR(proxyLog) << "WinHttpGetProxyForUrl: (" << error << ") : " << uri.toString() << " : " <<  pacScript ;
-=======
     WINHTTP_PROXY_INFO info = {0};
     if (!pWinHttpGetProxyForUrl(m_hHttpSession,
                                 toUtf16(uri.toString()).c_str(),
@@ -319,7 +294,6 @@
                                    << ") : " << uri.toString() << " : "
                                    << pacScript ;
         return false;
->>>>>>> 9918a73b
     }
 
     MORDOR_LOG_DEBUG(proxyLog) << "Auto-detected proxy: " << std::endl << info;
@@ -330,25 +304,11 @@
 std::vector<URI> ProxyCache::proxyFromUserSettings(const URI &uri)
 {
     ProxySettings settings = getUserProxySettings();
-<<<<<<< HEAD
-    std::vector<URI> result, temp;
-    if (settings.autoDetect && !m_bAutoProxyFailed) {
-        if (m_autoConfigUrl.empty()) {
-            m_autoConfigUrl = autoDetectConfigUrl();
-        }
-        if (m_autoConfigUrl.empty()) {
-            // Detection may take a long time to fail on some networks
-            // that have no proxy, so avoid calling it again
-            m_bAutoProxyFailed = true;
-        } else {
-            result = autoDetectProxy(uri, m_autoConfigUrl);
-=======
 
     if (settings.autoDetect) {
         std::vector<URI> proxyList;
         if (autoDetectProxy(uri, "", proxyList)) {
             return proxyList;
->>>>>>> 9918a73b
         }
     }
 
