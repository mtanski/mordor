--- conflicted
+++ resolved
@@ -15,7 +15,7 @@
     if (servletPtr)
         return servletPtr;
     else
-        return Servlet::ptr(boost::get<boost::function<Servlet *()> >(creator)());
+        return Servlet::ptr(boost::get<std::function<Servlet *()> >(creator)());
 }
 
 Servlet::ptr
@@ -87,16 +87,6 @@
         } else {
             copy.segments.pop_back();
         }
-<<<<<<< HEAD
-        const Servlet::ptr *servletPtr = boost::get<Servlet::ptr>(&it->second);
-        if (servletPtr)
-            result = *servletPtr;
-        else
-            result.reset(boost::get<std::function<Servlet *()> >(
-                it->second)());
-        break;
-=======
->>>>>>> 9918a73b
     }
     return Servlet::ptr();
 }
