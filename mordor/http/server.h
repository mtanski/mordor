--- conflicted
+++ resolved
@@ -163,12 +163,9 @@
 
     std::vector<ServerRequest::const_ptr> requests();
 
-<<<<<<< HEAD
     Address::ptr client_address() const
     { return m_addr; }
-=======
     void cancel();
->>>>>>> 9918a73b
 
 private:
     void scheduleNextRequest(ServerRequest *currentRequest);
@@ -177,13 +174,8 @@
     void scheduleAllWaitingResponses();
 
 private:
-<<<<<<< HEAD
     std::function<void (ServerRequest::ptr)> m_dg;
-    boost::mutex m_mutex;
-=======
-    boost::function<void (ServerRequest::ptr)> m_dg;
     boost::recursive_mutex m_mutex;
->>>>>>> 9918a73b
     std::list<ServerRequest *> m_pendingRequests;
     std::set<ServerRequest *> m_waitingResponses;
     unsigned long long m_requestCount, m_priorRequestFailed,
