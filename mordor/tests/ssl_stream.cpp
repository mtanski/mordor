--- conflicted
+++ resolved
@@ -2,11 +2,8 @@
 
 #include "mordor/iomanager.h"
 #include "mordor/parallel.h"
-<<<<<<< HEAD
 #include "mordor/streams/buffered.h"
-=======
 #include "mordor/streams/hash.h"
->>>>>>> 9918a73b
 #include "mordor/streams/null.h"
 #include "mordor/streams/pipe.h"
 #include "mordor/streams/random.h"
@@ -86,22 +83,15 @@
     long long toTransfer = 1024 * 1024;
     std::vector<std::function<void ()> > dgs;
     bool complete1 = false, complete2 = false, complete3 = false, complete4 = false;
-<<<<<<< HEAD
-    dgs.push_back(std::bind(&writeLotsaData, sslserver, toTransfer, std::ref(complete1)));
-    dgs.push_back(std::bind(&readLotsaData, sslserver, toTransfer, std::ref(complete2)));
-    dgs.push_back(std::bind(&writeLotsaData, sslclient, toTransfer, std::ref(complete3)));
-    dgs.push_back(std::bind(&readLotsaData, sslclient, toTransfer, std::ref(complete4)));
-=======
     std::string hash1, hash2, hash3, hash4;
     dgs.push_back(
-        boost::bind(&writeLotsaData, sslserver, toTransfer, boost::ref(complete1), boost::ref(hash1)));
+        std::bind(&writeLotsaData, sslserver, toTransfer, std::ref(complete1), std::ref(hash1)));
     dgs.push_back(
-        boost::bind(&readLotsaData, sslserver, toTransfer, boost::ref(complete2), boost::ref(hash2)));
+        std::bind(&readLotsaData, sslserver, toTransfer, std::ref(complete2), std::ref(hash2)));
     dgs.push_back(
-        boost::bind(&writeLotsaData, sslclient, toTransfer, boost::ref(complete3), boost::ref(hash3)));
+        std::bind(&writeLotsaData, sslclient, toTransfer, std::ref(complete3), std::ref(hash3)));
     dgs.push_back(
-        boost::bind(&readLotsaData, sslclient, toTransfer, boost::ref(complete4), boost::ref(hash4)));
->>>>>>> 9918a73b
+        std::bind(&readLotsaData, sslclient, toTransfer, std::ref(complete4), std::ref(hash4)));
     parallel_do(dgs);
     MORDOR_ASSERT(complete1);
     MORDOR_ASSERT(complete2);
