--- conflicted
+++ resolved
@@ -159,22 +159,7 @@
 }
 
 void
-<<<<<<< HEAD
-Fiber::reset()
-{
-    m_exception = boost::exception_ptr();
-    MORDOR_ASSERT(m_stack);
-    MORDOR_ASSERT(m_state == TERM || m_state == INIT || m_state == EXCEPT);
-    MORDOR_ASSERT(m_dg);
-    initStack();
-    m_state = INIT;
-}
-
-void
 Fiber::reset(std::function<void ()> dg)
-=======
-Fiber::reset(boost::function<void ()> dg)
->>>>>>> 9918a73b
 {
     m_exception = boost::exception_ptr();
     MORDOR_ASSERT(m_stack);
