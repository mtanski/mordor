--- conflicted
+++ resolved
@@ -6,6 +6,7 @@
 #include <sys/event.h>
 
 #include <map>
+#include <memory>
 
 #include "scheduler.h"
 #include "timer.h"
@@ -32,16 +33,8 @@
         struct kevent event;
 
         Scheduler *m_scheduler, *m_schedulerClose;
-<<<<<<< HEAD
         std::shared_ptr<Fiber> m_fiber, m_fiberClose;
         std::function<void ()> m_dg, m_dgClose;
-
-        bool operator<(const AsyncEvent &rhs) const
-        { if (event.ident < rhs.event.ident) return true; return event.filter < rhs.event.filter; }
-=======
-        boost::shared_ptr<Fiber> m_fiber, m_fiberClose;
-        boost::function<void ()> m_dg, m_dgClose;
->>>>>>> 9918a73b
     };
 
 public:
