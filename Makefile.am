--- conflicted
+++ resolved
@@ -1,12 +1,7 @@
 ACLOCAL_AMFLAGS=-I m4
 AUTOMAKE_OPTIONS=nostdinc subdir-objects
-<<<<<<< HEAD
-AM_CPPFLAGS=$(OPENSSL_INCLUDES) $(BOOST_CPPFLAGS) $(POSTGRESQL_CFLAGS) $(VALGRIND_CPPFLAGS) -I$(srcdir) -I$(builddir)
+AM_CPPFLAGS=$(OPENSSL_INCLUDES) $(BOOST_CPPFLAGS) $(POSTGRESQL_CFLAGS) $(INCICONV) $(VALGRIND_CPPFLAGS) -I$(top_srcdir)
 AM_CXXFLAGS=-Wall -Werror -fno-strict-aliasing -std=c++11
-=======
-AM_CPPFLAGS=$(OPENSSL_INCLUDES) $(BOOST_CPPFLAGS) $(POSTGRESQL_CFLAGS) $(INCICONV) $(VALGRIND_CPPFLAGS) -I$(top_srcdir)
-AM_CXXFLAGS=-Wall -Werror -fno-strict-aliasing
->>>>>>> 9918a73b
 
 nobase_include_HEADERS=			\
 	mordor/anymap.h			\
@@ -352,11 +347,8 @@
 	mordor/tests/notify_stream.cpp			\
 	mordor/tests/oauth.cpp				\
 	mordor/tests/pipe_stream.cpp			\
-<<<<<<< HEAD
 	mordor/tests/rate_limiter.cpp			\
-=======
 	mordor/tests/ragel.cpp				\
->>>>>>> 9918a73b
 	mordor/tests/scheduler.cpp			\
 	mordor/tests/socket.cpp				\
 	mordor/tests/ssl_stream.cpp			\
@@ -480,15 +472,6 @@
 	$(BOOST_SYSTEM_LIB)			\
 	$(BOOST_THREAD_LIB)
 
-mordor_examples_simplefileserver_SOURCES=mordor/examples/simplefileserver.cpp
-mordor_examples_simplefileserver_LDADD=mordor/libmordor.la       \
-        $(CORESERVICES_FRAMEWORK_LIBS)          \
-        $(COREFOUNDATION_FRAMEWORK_LIBS)        \
-        $(SECURITY_FRAMEWORK_LIBS)              \
-        $(SYSTEMCONFIGURATION_FRAMEWORK_LIBS)	\
-	$(BOOST_SYSTEM_LIB)			\
-	$(BOOST_THREAD_LIB)
-
 mordor_examples_tunnel_SOURCES=mordor/examples/tunnel.cpp
 mordor_examples_tunnel_LDADD=mordor/libmordor.la	\
 	$(CORESERVICES_FRAMEWORK_LIBS)		\
